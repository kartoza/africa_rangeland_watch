"""Core URL Configuration.

The `urlpatterns` list routes URLs to views. For more information please see:
    https://docs.djangoproject.com/en/4.1/topics/http/urls/
Examples:
Function views
    1. Add an import:  from my_app import views
    2. Add a URL to urlpatterns:  path('', views.home, name='home')
Class-based views
    1. Add an import:  from other_app.views import Home
    2. Add a URL to urlpatterns:  path('', Home.as_view(), name='home')
Including another URLconf
    1. Import the include() function: from django.urls import include, path
    2. Add a URL to urlpatterns:  path('blog/', include('blog.urls'))
"""
from django.contrib import admin
from django.urls import path, include, re_path
from django.conf import settings
from django.conf.urls.static import static
from core.views import PreferencesRedirectView
from .custom_auth_view import (
    CheckTokenView,
    CustomRegistrationView,
    AccountActivationView,
    ForgotPasswordView,
    ResetPasswordConfirmView,
    user_info,
    logout_view
)

urlpatterns = [
    re_path(
        r'^admin/core/preferences/$', PreferencesRedirectView.as_view(),
        name='index'
    ),
    path('admin/', admin.site.urls),
    path(
        'invitations/',
        include('invitations.urls', namespace='invitations')),
    path('', include('base.urls')),
    path('', include('frontend.urls')),
<<<<<<< HEAD
=======
    path('', include('layers.urls')),
    path('api/user-info/', user_info, name='user-info'),
    path('api/logout/', logout_view, name='logout'),
>>>>>>> 6e5b32c3
    path('accounts/', include('allauth.urls')),
    path('auth/', include('dj_rest_auth.urls')),
    path('auth/activation/', include('allauth.account.urls')),
    path(
        'api/auth/check-token/',
        CheckTokenView.as_view(), name='check-token'
    ),
    path(
        'registration/',
        CustomRegistrationView.as_view(),
        name='registration'
    ),
    path(
        'activate/<uidb64>/<token>/',
        AccountActivationView.as_view(),
        name='account-activation'
    ),
    path(
        'password-reset/',
        ForgotPasswordView.as_view(),
        name='password-reset'
    ),
    path(
        'password-reset/confirm/<uidb64>/<token>/',
        ResetPasswordConfirmView.as_view(),
        name='password-reset-confirm'
    ),
    path('', include('support.urls')),
    path('', include('cloud_native_gis.urls')),
]

if settings.DEBUG:
    urlpatterns += static(
        settings.MEDIA_URL, document_root=settings.MEDIA_ROOT)<|MERGE_RESOLUTION|>--- conflicted
+++ resolved
@@ -39,12 +39,9 @@
         include('invitations.urls', namespace='invitations')),
     path('', include('base.urls')),
     path('', include('frontend.urls')),
-<<<<<<< HEAD
-=======
     path('', include('layers.urls')),
     path('api/user-info/', user_info, name='user-info'),
     path('api/logout/', logout_view, name='logout'),
->>>>>>> 6e5b32c3
     path('accounts/', include('allauth.urls')),
     path('auth/', include('dj_rest_auth.urls')),
     path('auth/activation/', include('allauth.account.urls')),
