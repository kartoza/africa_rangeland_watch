--- conflicted
+++ resolved
@@ -17,10 +17,7 @@
 from django.urls import path, include, re_path
 from django.conf import settings
 from django.conf.urls.static import static
-<<<<<<< HEAD
 from core.views import PreferencesRedirectView
-from .custom_auth_view import CheckTokenView
-=======
 from .custom_auth_view import (
     CheckTokenView,
     CustomRegistrationView,
@@ -28,7 +25,6 @@
     ForgotPasswordView,
     ResetPasswordConfirmView
 )
->>>>>>> 773ef97c
 
 urlpatterns = [
     re_path(
