--- conflicted
+++ resolved
@@ -51,14 +51,6 @@
         help_text="Map initial bound"
     )
 
-<<<<<<< HEAD
-
-class UserSession(models.Model):
-    user = models.ForeignKey(User, on_delete=models.CASCADE)
-    last_page = models.CharField(max_length=255, null=True, blank=True)
-    activity_data = models.JSONField(default=dict)
-    last_updated = models.DateTimeField(auto_now=True)
-=======
     spatial_reference_layer_max_area = models.IntegerField(
         default=500000000
     )
@@ -70,4 +62,10 @@
             "API Key that is used by worker to upload pmtiles to Django."
         )
     )
->>>>>>> 9b01d6d6
+
+
+class UserSession(models.Model):
+    user = models.ForeignKey(User, on_delete=models.CASCADE)
+    last_page = models.CharField(max_length=255, null=True, blank=True)
+    activity_data = models.JSONField(default=dict)
+    last_updated = models.DateTimeField(auto_now=True)