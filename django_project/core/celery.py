from __future__ import absolute_import, unicode_literals
import os
from celery import Celery
from celery.schedules import crontab
import logging


logger = logging.getLogger(__name__)

# set the default Django settings module for the 'celery' program.
# this is also used in manage.py
os.environ.setdefault('DJANGO_SETTINGS_MODULE', 'core.settings')

# Get the base REDIS URL, default to redis' default
BASE_REDIS_URL = (
    f'redis://default:{os.environ.get("REDIS_PASSWORD", "")}'
    f'@{os.environ.get("REDIS_HOST", "")}',
)

app = Celery('africa-rangeland-watch')

# Using a string here means the worker doesn't have to serialize
# the configuration object to child processes.
# - namespace='CELERY' means all celery-related configuration keys
#   should have a `CELERY_` prefix.
app.config_from_object('django.conf:settings', namespace='CELERY')

# Load task modules from all registered Django app configs.
app.autodiscover_tasks()

app.conf.broker_url = BASE_REDIS_URL

# this allows you to schedule items in the Django admin.
app.conf.beat_scheduler = 'django_celery_beat.schedulers.DatabaseScheduler'

# Task cron job schedules
app.conf.beat_schedule = {
    'generate-baseline-nrt-layers': {
        'task': 'generate_baseline_nrt_layers',
        # Run everyday at 00:00 UTC
        'schedule': crontab(minute='00', hour='00'),
    },
    'clear-analysis-results-cache': {
        'task': 'clear_analysis_results_cache',
        # Run every hour
        'schedule': crontab(minute='00', hour='*'),
    },
    'cleanup-old-export-request': {
        'task': 'cleanup_export_request',
        # Run everyday at 00:00 UTC
        'schedule': crontab(minute='00', hour='00'),
    },
    'process_alerts': {
        'task': 'alerts.tasks.process_alerts',
        # Run daily at 00:00 UTC
        'schedule': crontab(minute='00', hour='00'),
    },
<<<<<<< HEAD
=======
    # 'export-all-nrt-cogs': {
    #     'task': 'export_all_nrt_cogs',
    #     # Run every day at 00:10 UTC
    #     # Runs after the baseline layers are generated
    #     'schedule': crontab(minute=10, hour=0),
    # },
>>>>>>> 969e3122
    'cleanup-exported-cogs-from-drive': {
        'task': 'cleanup_exported_cogs_from_drive',
        # Run every week on Monday at 00:00 UTC
        'schedule': crontab(minute='00', hour='00', day_of_week='1'),
    },
    'fetch_external_layers_task': {
        'task': 'fetch_external_layers_task',
        # Run every week on Monday at 00:00 UTC
        'schedule': crontab(minute='00', hour='00', day_of_week='1'),
    },
    'fetch-earth-rangers': {
        'task': 'earthranger.tasks.scheduled_fetch',
        # Run every week on Monday at 01:00 UTC
        'schedule': crontab(minute='00', hour='02', day_of_week='1'),
    }
}<|MERGE_RESOLUTION|>--- conflicted
+++ resolved
@@ -55,15 +55,6 @@
         # Run daily at 00:00 UTC
         'schedule': crontab(minute='00', hour='00'),
     },
-<<<<<<< HEAD
-=======
-    # 'export-all-nrt-cogs': {
-    #     'task': 'export_all_nrt_cogs',
-    #     # Run every day at 00:10 UTC
-    #     # Runs after the baseline layers are generated
-    #     'schedule': crontab(minute=10, hour=0),
-    # },
->>>>>>> 969e3122
     'cleanup-exported-cogs-from-drive': {
         'task': 'cleanup_exported_cogs_from_drive',
         # Run every week on Monday at 00:00 UTC
