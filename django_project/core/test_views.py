from django.test import TestCase, RequestFactory
from rest_framework import status
from django.urls import reverse
from django.contrib.auth import get_user_model
from django.core import mail
from unittest.mock import patch
from django.utils.http import urlsafe_base64_encode
from django.contrib.auth.tokens import default_token_generator
from django.conf import settings
<<<<<<< HEAD
from rest_framework.test import APITestCase, APIClient
from core.models import UserSession

User = get_user_model()
=======
from rest_framework.test import APIClient
from django.contrib.sessions.middleware import SessionMiddleware
from unittest.mock import MagicMock
from allauth.account import app_settings as allauth_settings
from core.custom_auth_view import CustomLoginView
from django.http import HttpResponse
>>>>>>> f2c868f0


class CustomRegistrationViewTest(TestCase):
    def setUp(self):
        self.registration_url = reverse('registration')
        self.email = 'testuser@example.com'
        self.password = 'password123****'

    def test_registration_success(self):
        data = {
            'email': self.email,
            'password1': self.password,
            'password2': self.password
        }
        
        response = self.client.post(self.registration_url, data)
        self.assertEqual(response.status_code, status.HTTP_201_CREATED)
        self.assertEqual(response.data['message'], 'Verification email sent.')

    def test_registration_email_already_exists(self):
        get_user_model().objects.create_user(email=self.email, password=self.password, username=self.email)
        data = {
            'email': self.email,
            'password1': self.password,
            'password2': self.password,
        }
        response = self.client.post(self.registration_url, data)
        self.assertEqual(response.status_code, status.HTTP_400_BAD_REQUEST)
        self.assertIn('Email is already registered.', response.data['errors'][0])


class AccountActivationViewTest(TestCase):
    def setUp(self):
        self.email = 'testuser@example.com'
        self.password = 'password123'
        self.user = get_user_model().objects.create_user(email=self.email, password=self.password, username=self.email)
        self.user.is_active = False
        self.user.save()

    def test_activation_success(self):
        token = default_token_generator.make_token(self.user)
        uid = urlsafe_base64_encode(str(self.user.pk).encode())

        activation_url = reverse('account-activation', kwargs={'uidb64': uid, 'token': token})
        
        response = self.client.get(activation_url)
        
        # self.assertRedirects(response, f"{settings.DJANGO_BACKEND_URL}/#/?registration_complete=true")
        
        self.user.refresh_from_db()
        self.assertTrue(self.user.is_active)

    def test_activation_invalid_token(self):
        invalid_token = 'invalid-token'
        uid = urlsafe_base64_encode(str(self.user.pk).encode())

        activation_url = reverse('account-activation', kwargs={'uidb64': uid, 'token': invalid_token})
        
        response = self.client.get(activation_url)
        
        response_data = response.json()

        self.assertIn('error', response_data)
        self.assertEqual(response_data['error'], 'Invalid activation link')
        self.assertEqual(response.status_code, status.HTTP_400_BAD_REQUEST)


class ForgotPasswordViewTest(TestCase):
    def setUp(self):
        self.client = APIClient()
        self.user = get_user_model().objects.create_user(
            email="testuser@example.com", password="password123",
            username="estuser@example.com"
        )
        self.url = reverse("password-reset")

    def test_forgot_password_success(self):
        """Test that the password reset link is sent successfully."""
        data = {"email": "testuser@example.com"}

        response = self.client.post(self.url, data, format="json")
        self.assertEqual(response.status_code, status.HTTP_200_OK)
        self.assertEqual(response.data["message"], "Password reset link sent to your email.")

    def test_forgot_password_email_not_found(self):
        """Test that the forgot password returns an error if the email is not found."""
        data = {"email": "nonexistentuser@example.com"}

        response = self.client.post(self.url, data, format="json")

        self.assertEqual(response.status_code, status.HTTP_400_BAD_REQUEST)
        self.assertEqual(response.data["error"], "Email not found")


class ResetPasswordConfirmViewTest(TestCase):
    def setUp(self):
        self.client = APIClient()
        self.user = get_user_model().objects.create_user(
            email="testuser@example.com", password="password123",
            username="testuser@example.com"
        )
        self.reset_password_url = self._generate_reset_password_url()

    def _generate_reset_password_url(self):
        """Helper method to generate a reset password URL."""
        uid = urlsafe_base64_encode(str(self.user.pk).encode())
        token = default_token_generator.make_token(self.user)
        return reverse("password-reset-confirm", args=[uid, token])

    def test_reset_password_success(self):
        """Test that the password reset process works correctly."""
        data = {"new_password": "newpassword123"}

        response = self.client.post(self.reset_password_url, data, format="json")

        self.assertEqual(response.status_code, status.HTTP_200_OK)
        self.assertEqual(response.data["message"], "Password has been successfully reset.")

        # Ensure that the password is actually reset
        self.user.refresh_from_db()
        self.assertTrue(self.user.check_password("newpassword123"))

    def test_reset_password_invalid_token(self):
        """Test that the reset password link with invalid token returns an error."""
        # Create an invalid token for testing
        invalid_token = "invalidtoken"
        uid = urlsafe_base64_encode(str(self.user.pk).encode())
        url = reverse("password-reset-confirm", args=[uid, invalid_token])

        data = {"new_password": "newpassword123"}

        response = self.client.post(url, data, format="json")

        self.assertEqual(response.status_code, status.HTTP_400_BAD_REQUEST)
        self.assertEqual(response.data["error"], "Invalid reset link")

    def test_reset_password_invalid_uid(self):
        """Test that the reset password link with invalid UID returns an error."""
        # Create an invalid UID for testing
        invalid_uid = "invaliduid"
        token = default_token_generator.make_token(self.user)
        url = reverse("password-reset-confirm", args=[invalid_uid, token])

        data = {"new_password": "newpassword123"}

        response = self.client.post(url, data, format="json")

        self.assertEqual(response.status_code, status.HTTP_400_BAD_REQUEST)
        self.assertEqual(response.data["error"], "Invalid reset link")



<<<<<<< HEAD

class UserSessionViewSetTestCase(APITestCase):
    def setUp(self):
        self.client = APIClient()
        self.user = User.objects.create_user(username="testuser", password="testpassword")
        self.client.force_authenticate(user=self.user)
        self.url = "/api/session/"

    def test_retrieve_existing_session(self):
        # Create a UserSession manually
        session = UserSession.objects.create(user=self.user, analysis_state="initial", last_page="dashboard")
        
        response = self.client.get(self.url)

        self.assertEqual(response.status_code, status.HTTP_200_OK)
        self.assertEqual(response.data["analysis_state"], "initial")
        self.assertEqual(response.data["last_page"], "dashboard")

    def test_retrieve_creates_new_session(self):
        # No session exists for the user
        response = self.client.get(self.url)

        self.assertEqual(response.status_code, status.HTTP_200_OK)
        self.assertTrue(UserSession.objects.filter(user=self.user).exists())
        self.assertEqual(response.data["analysis_state"], {})  
        self.assertIsNone(response.data["last_page"])

    def test_update_session(self):
        session = UserSession.objects.create(user=self.user)

        data = {
            "analysisState": "completed",
            "last_page": "profile",
            "activity_data": {"clicks": 10, "views": 5},
        }
        response = self.client.put(self.url, data, format="json")

        self.assertEqual(response.status_code, status.HTTP_200_OK)
        session.refresh_from_db()
        self.assertEqual(session.analysis_state, "completed")
        self.assertEqual(session.last_page, "profile")
        self.assertEqual(session.activity_data, {"clicks": 10, "views": 5})
        self.assertEqual(response.data["message"], "Session updated successfully.")

    def test_partial_update_session(self):
        session = UserSession.objects.create(user=self.user)

        data = {"analysisState": "in_progress"}
        response = self.client.put(self.url, data, format="json")

        self.assertEqual(response.status_code, status.HTTP_200_OK)
        session.refresh_from_db()
        self.assertEqual(session.analysis_state, "in_progress")
        self.assertIsNone(session.last_page)  # Not updated
        self.assertEqual(session.activity_data, {})  # Check for an empty dictionary

    def test_update_merges_activity_data(self):
        session = UserSession.objects.create(
            user=self.user, activity_data={"clicks": 5, "views": 3}
        )

        data = {"activity_data": {"views": 10, "shares": 2}}
        response = self.client.put(self.url, data, format="json")

        self.assertEqual(response.status_code, status.HTTP_200_OK)
        session.refresh_from_db()
        self.assertEqual(session.activity_data, {"clicks": 5, "views": 10, "shares": 2})

    def test_authentication_required(self):
        self.client.force_authenticate(user=None)  # Unauthenticate the client

        response = self.client.get(self.url)
        self.assertEqual(response.status_code, status.HTTP_401_UNAUTHORIZED)

        response = self.client.put(self.url, {}, format="json")
        self.assertEqual(response.status_code, status.HTTP_401_UNAUTHORIZED)
=======
class CustomLoginViewTestCase(TestCase):
    def setUp(self):
        self.factory = RequestFactory()
        self.user = get_user_model().objects.create_user(username="testuser", password="testpassword")
        self.user.backend = 'django.contrib.auth.backends.ModelBackend'  # Set backend manually

    def add_session_to_request(self, request):
        """Add session middleware to the request."""
        # Mock get_response function for SessionMiddleware
        def get_response(request):
            return HttpResponse()

        middleware = SessionMiddleware(get_response)
        middleware.process_request(request)
        request.session.save()

    def test_login_with_remember_me(self):
        # Simulate a request with "remember" set to True
        request = self.factory.post("/login", {"remember": True})
        self.add_session_to_request(request)

        # Mocking request.user and data
        request.user = self.user
        request.data = {"remember": True}

        # Instantiate the view and call the login method
        view = CustomLoginView()
        view.request = request
        view.user = self.user
        view.login()

        # Assert that the session expiry is set to SESSION_COOKIE_AGE
        self.assertEqual(request.session.get_expiry_age(), allauth_settings.SESSION_COOKIE_AGE)
>>>>>>> f2c868f0
<|MERGE_RESOLUTION|>--- conflicted
+++ resolved
@@ -7,19 +7,15 @@
 from django.utils.http import urlsafe_base64_encode
 from django.contrib.auth.tokens import default_token_generator
 from django.conf import settings
-<<<<<<< HEAD
 from rest_framework.test import APITestCase, APIClient
 from core.models import UserSession
-
-User = get_user_model()
-=======
-from rest_framework.test import APIClient
 from django.contrib.sessions.middleware import SessionMiddleware
 from unittest.mock import MagicMock
 from allauth.account import app_settings as allauth_settings
 from core.custom_auth_view import CustomLoginView
 from django.http import HttpResponse
->>>>>>> f2c868f0
+
+User = get_user_model()
 
 
 class CustomRegistrationViewTest(TestCase):
@@ -172,7 +168,6 @@
 
 
 
-<<<<<<< HEAD
 
 class UserSessionViewSetTestCase(APITestCase):
     def setUp(self):
@@ -249,7 +244,6 @@
 
         response = self.client.put(self.url, {}, format="json")
         self.assertEqual(response.status_code, status.HTTP_401_UNAUTHORIZED)
-=======
 class CustomLoginViewTestCase(TestCase):
     def setUp(self):
         self.factory = RequestFactory()
@@ -282,5 +276,4 @@
         view.login()
 
         # Assert that the session expiry is set to SESSION_COOKIE_AGE
-        self.assertEqual(request.session.get_expiry_age(), allauth_settings.SESSION_COOKIE_AGE)
->>>>>>> f2c868f0
+        self.assertEqual(request.session.get_expiry_age(), allauth_settings.SESSION_COOKIE_AGE)