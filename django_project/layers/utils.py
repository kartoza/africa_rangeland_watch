--- conflicted
+++ resolved
@@ -6,16 +6,6 @@
 """
 
 import requests
-<<<<<<< HEAD
-import ee
-import datetime
-from analysis.models import Landscape, GEEAsset
-from analysis.analysis import (
-    get_nrt_sentinel, train_bgt, classify_bgt,
-    calculate_firefreq, get_soil_carbon,
-    get_soil_carbon_change, get_grazing_capacity_layer
-)
-=======
 import os
 import time
 import logging
@@ -26,6 +16,14 @@
 import rasterio
 from datetime import datetime
 from django.core.files.base import ContentFile
+import datetime as dt
+from analysis.models import Landscape, GEEAsset
+from analysis.analysis import (
+    get_nrt_sentinel, train_bgt, classify_bgt,
+    calculate_firefreq, get_soil_carbon,
+    get_soil_carbon_change, get_grazing_capacity_layer
+)
+
 from analysis.analysis import (
     initialize_engine_analysis,
     export_image_to_drive
@@ -35,7 +33,6 @@
 
 
 logger = logging.getLogger(__name__)
->>>>>>> 1d323258
 
 
 def upload_file(url, file_path, field_name="file", auth_header=None):
@@ -63,7 +60,6 @@
     return response.status_code == 200
 
 
-<<<<<<< HEAD
 def get_nrt_image(input_layer, landscape_id):
     """
     Reconstruct the NRT image for export using a 30-day median composite.
@@ -74,7 +70,7 @@
 
     DEFAULT_MONTHS = 2
     NRT_START_DATE = '2022-06-01'
-    today = datetime.date.today()
+    today = dt.date.today()
     end_date = today.isoformat()
 
     # Get the raw image
@@ -123,7 +119,8 @@
         raise ValueError(f"Unsupported layer type: {input_layer.name}")
 
     return ee_image.clip(aoi), aoi.bounds()
-=======
+
+
 def extract_raster_metadata(file_path):
     """
     Extracts bounds, resolution, CRS,
@@ -600,5 +597,4 @@
 
         finally:
             if tmp_path and os.path.exists(tmp_path):
-                os.remove(tmp_path)
->>>>>>> 1d323258
+                os.remove(tmp_path)