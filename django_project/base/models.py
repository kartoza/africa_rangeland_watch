from django.db import models
from django.contrib.auth.models import User
from django.db.models.signals import post_save
from django.dispatch import receiver
from invitations.models import Invitation
from django.core.mail import send_mail
from django.template.loader import render_to_string
from django.conf import settings
from django.urls import reverse
import uuid


class Organisation(models.Model):
    """
    Model to represent an organization that a user can belong to.
    """

    name = models.CharField(
        max_length=255,
        unique=True,
        help_text="The name of the organization."
    )

    created_at = models.DateTimeField(auto_now_add=True)
    updated_at = models.DateTimeField(auto_now=True)

    class Meta:
        verbose_name = "Organisation"
        verbose_name_plural = "Organisations"
        ordering = ['name']

    def __str__(self):
        return self.name



class OrganisationInvitation(Invitation):
    REQUEST_TYPE_CHOICES = [
        ('add_organisation', 'Add Organisation'),
        ('join_organisation', 'Join Organisation'),
    ]
    organisation = models.ForeignKey(
        Organisation,
        on_delete=models.CASCADE,
<<<<<<< HEAD
        related_name="custom_invitations",
        null=True,
        blank=True,
    )
    request_type = models.CharField(
        max_length=20,
        choices=REQUEST_TYPE_CHOICES,
        default='add_organisation',
    )
    metadata = models.TextField(
        null=True,
        blank=True,
        help_text="Additional metadata for the request (JSON format).",
    )

    def __str__(self):
        if self.organisation:
            return f"Invitation for {self.email} to join {
                self.organisation.name}"
        return f"Invitation for {self.email}, organisation not yet created"
=======
        related_name="custom_invitations"
    )

    def __str__(self):
        return f"Invitation for {self.email} to join {self.organisation.name}"
>>>>>>> a3b1cc47

    def save(self, *args, **kwargs):
        # Ensure a unique key is generated if missing
        if not self.key:
            self.key = uuid.uuid4().hex
        super().save(*args, **kwargs)

    def get_invite_url(self, request):
        return request.build_absolute_uri(
            reverse(
                'organisation-invite-accept',
                kwargs={'invitation_id': self.id}
            )
<<<<<<< HEAD
        )

    def send_invitation(self, request, custom_message):
        """Send email with a custom message and template."""
        context = {
            "invitation": self,
            "custom_message": custom_message,
            "inviter": self.inviter,
            "organisation": self.organisation,
            "accept_url": self.get_invite_url(request),
            "django_backend_url": settings.DJANGO_BACKEND_URL
        }

        subject = f"You've been invited to join {self.organisation.name}!"
        email_body = render_to_string(
            "invitation_to_join_organization.html",
            context
        )

        send_mail(
            subject=subject,
            message=email_body,
            from_email=settings.NO_REPLY_EMAIL,
            recipient_list=[self.email]
=======
>>>>>>> a3b1cc47
        )

    def send_invitation(self, request, custom_message):
        """Send email with a custom message and template."""
        context = {
            "invitation": self,
            "custom_message": custom_message,
            "inviter": self.inviter,
            "organisation": self.organisation,
            "accept_url": self.get_invite_url(request),
            "django_backend_url": settings.DJANGO_BACKEND_URL
        }

        subject = f"You've been invited to join {self.organisation.name}!"
        email_body = render_to_string(
            "invitation_to_join_organization.html",
            context
        )

        send_mail(
            subject=subject,
            message=email_body,
            from_email=settings.NO_REPLY_EMAIL,
            recipient_list=[self.email]
        )




class UserProfile(models.Model):
    """
    Extends the built-in User model to add additional information.
    """

    USER_TYPES = [
        ('organisation_member', 'Organisation Member'),
        ('organisation_manager', 'Organisation Manager'),
    ]

    USER_ROLES = [
        ('viewer', 'Viewer'),
        ('analyst', 'Analyst'),
        ('conservationist', 'Conservationist'),
        ('administrator', 'Administrator'),
        ('user', 'User'),
    ]

    user = models.OneToOneField(
        User,
        on_delete=models.CASCADE,
        related_name="profile",
        help_text="The user associated with this profile."
    )

    organisation = models.ForeignKey(
        Organisation,
        on_delete=models.SET_NULL,
        null=True,
        blank=True,
        related_name="members",
        help_text="The organization that this user belongs to."
    )

    country = models.CharField(
        max_length=100,
        blank=True,
        null=True,
        help_text="The country of the user."
    )

    user_type = models.CharField(
        max_length=20,
        choices=USER_TYPES,
        default='member',
        help_text="The type of the user."
    )

    user_role = models.CharField(
        max_length=20,
        choices=USER_ROLES,
        default='viewer',
        help_text="The role of the user in the system."
    )

    is_support_staff = models.BooleanField(
        default=False,
        help_text="Indicates if the user is a support staff member."
    )

    created_at = models.DateTimeField(auto_now_add=True)
    updated_at = models.DateTimeField(auto_now=True)

    class Meta:
        verbose_name = "User Profile"
        verbose_name_plural = "User Profiles"

    def __str__(self):
        return f"{self.user.username} Profile"


@receiver(post_save, sender=User)
def create_user_profile(sender, instance, created, **kwargs):
    """
    Signal to create a UserProfile whenever a new User is created.
    """
    if created:
        user_profile = UserProfile.objects.create(user=instance)

        invitation = OrganisationInvitation.objects.filter(
            email=instance.email).last()

        if invitation:
            organisation = invitation.organisation
            user_profile.organisation = organisation
            user_profile.save()

            invitation.accepted = True
            invitation.save()


@receiver(post_save, sender=User)
def save_user_profile(sender, instance, **kwargs):
    """
    Signal to save the UserProfile whenever the User is saved.
    """
    instance.profile.save()<|MERGE_RESOLUTION|>--- conflicted
+++ resolved
@@ -42,7 +42,6 @@
     organisation = models.ForeignKey(
         Organisation,
         on_delete=models.CASCADE,
-<<<<<<< HEAD
         related_name="custom_invitations",
         null=True,
         blank=True,
@@ -63,13 +62,6 @@
             return f"Invitation for {self.email} to join {
                 self.organisation.name}"
         return f"Invitation for {self.email}, organisation not yet created"
-=======
-        related_name="custom_invitations"
-    )
-
-    def __str__(self):
-        return f"Invitation for {self.email} to join {self.organisation.name}"
->>>>>>> a3b1cc47
 
     def save(self, *args, **kwargs):
         # Ensure a unique key is generated if missing
@@ -83,7 +75,6 @@
                 'organisation-invite-accept',
                 kwargs={'invitation_id': self.id}
             )
-<<<<<<< HEAD
         )
 
     def send_invitation(self, request, custom_message):
@@ -108,32 +99,6 @@
             message=email_body,
             from_email=settings.NO_REPLY_EMAIL,
             recipient_list=[self.email]
-=======
->>>>>>> a3b1cc47
-        )
-
-    def send_invitation(self, request, custom_message):
-        """Send email with a custom message and template."""
-        context = {
-            "invitation": self,
-            "custom_message": custom_message,
-            "inviter": self.inviter,
-            "organisation": self.organisation,
-            "accept_url": self.get_invite_url(request),
-            "django_backend_url": settings.DJANGO_BACKEND_URL
-        }
-
-        subject = f"You've been invited to join {self.organisation.name}!"
-        email_body = render_to_string(
-            "invitation_to_join_organization.html",
-            context
-        )
-
-        send_mail(
-            subject=subject,
-            message=email_body,
-            from_email=settings.NO_REPLY_EMAIL,
-            recipient_list=[self.email]
         )
 
 
@@ -226,6 +191,7 @@
             user_profile.organisation = organisation
             user_profile.save()
 
+            # Mark invitation as accepted
             invitation.accepted = True
             invitation.save()
 
