from django.shortcuts import render, get_object_or_404
from django.contrib.auth.decorators import login_required

from .forms import OrganisationInviteForm
from .models import (
    Organisation,
    OrganisationInvitation,
    UserProfile
)
from django.http import JsonResponse
import json
<<<<<<< HEAD
from django.contrib.auth.models import User
from django.core.mail import send_mail
from django.conf import settings
from django.template.loader import render_to_string


@login_required
def fetch_organisations(request):
    organisations = Organisation.objects.values("id", "name")
    return JsonResponse(list(organisations), safe=False)


@login_required
def join_organisation(request):
    """
    Handles requests to join an organisation. Sends an email notification
    to the manager of the organisation for approval.
    """
    data = json.loads(request.body)

    try:
        # Convert the selectedOrganisationId to an integer
        selected_org_id = int(data["selectedOrganisationId"])

        # Attempt to get the Organisation by ID
        selected_org = Organisation.objects.get(id=selected_org_id)
    except ValueError:
        return JsonResponse(
            {"error": "Invalid organisation ID format."},
            status=400
        )
    except Organisation.DoesNotExist:
        return JsonResponse(
            {"error": "Organisation does not exist."},
            status=400
        )

    # Find a manager of the selected organisation
    try:
        manager_profile = UserProfile.objects.get(
            organisation=selected_org,
            user_type="organisation_manager"
        )
        manager_user = manager_profile.user
    except UserProfile.DoesNotExist:
        return JsonResponse(
            {"error": "No manager found for this organisation."},
            status=400
        )

    # Manager's email
    manager_email = manager_user.email

    link = f"{settings.DJANGO_BACKEND_URL}admin/base/organisationinvitation/" \
           f"{selected_org.id}/change/"

    # Render the email content
    email_body = render_to_string(
        "join_organization_request.html",
        {
            "user": request.user,
            "organisation": selected_org.name,
            "link": link
        },
    )

    # Send the email to the manager
    try:
        send_mail(
            subject="Request to join organisation",
            message=email_body,
            from_email=settings.NO_REPLY_EMAIL,
            recipient_list=[manager_email],
        )
    except Exception as e:
        return JsonResponse(
            {"error": f"Failed to send email: {str(e)}"},
            status=500
        )

    # Create an OrganisationInvitation object for tracking the request
    try:
        OrganisationInvitation.objects.create(
            inviter=request.user,
            email=request.user.email,
            organisation=selected_org,
            request_type="join_organisation"
        )
    except Exception as e:
        return JsonResponse(
            {"error": f"Failed to create invitation: {str(e)}"},
            status=500
        )

    return JsonResponse({"message": "Request sent successfully!"})



@login_required
def add_organisation(request):
    """
    Handles requests to add a new organisation. Sends an email notification
    to the admin for approval.
    """
    data = json.loads(request.body)

    OrganisationInvitation.objects.create(
        inviter=request.user,
        email=data.get("organisationEmail", ""),
        request_type="add_organisation",
        organisation=None,
        metadata=json.dumps(
            {
                "organisationName": data.get("organisationName", ""),
                "industry": data.get("industry", ""),
                "requester": {
                    "first_name": data.get("firstName", ""),
                    "last_name": data.get("lastName", ""),
                },
            }
        ),
    )

    # Get the email of the first superuser
    admin_user = User.objects.filter(is_superuser=True).first()
    if not admin_user:
        return JsonResponse(
            {"error": "No admin user found to process the request."},
            status=500,
        )

    admin_email = admin_user.email

    # Render the email content
    email_body = render_to_string(
        "request_to_add_organization.html",
        {
            "requester": {
                "first_name": data.get("firstName", ""),
                "last_name": data.get("lastName", ""),
            },
            "organisation": {
                "name": data.get("organisationName", ""),
                "email": data.get("organisationEmail", ""),
                "industry": data.get("industry", ""),
            },
        },
    )

    # Send the email
    send_mail(
        subject="New Organisation Request",
        message="",
        html_message=email_body,
        from_email=settings.NO_REPLY_EMAIL,
        recipient_list=[admin_email],
    )

    return JsonResponse({"message": "Request sent successfully!"})
=======
from invitations.utils import get_invitation_model
from django.shortcuts import redirect
from django.urls import reverse
from django.contrib.auth.models import User

Invitation = get_invitation_model()




@login_required
def delete_organisation_member(request):
    """
    View to remove a member from an organization by clearing the
    `organisation` field in UserProfile.
    """
    if request.method != "DELETE":
        return JsonResponse(
            {"error": "Invalid HTTP method. Use DELETE."},
            status=405
        )

    try:
        body = json.loads(request.body)
        organisation_id = body.get("organisation_id")
        user_email = body.get("user_email")

        if not organisation_id or not user_email:
            return JsonResponse(
                {"error": "Organisation ID and User Email are required."},
                status=400
            )

        organisation = get_object_or_404(Organisation, id=organisation_id)
        user_profile = get_object_or_404(UserProfile, user__email=user_email)

        if request.user.profile.user_type != "organisation_manager":
            return JsonResponse(
                {"error": "You don't have permission to remove members."},
                status=403
            )
        if user_profile.organisation != organisation:
            return JsonResponse(
                {"error": "User is not a member of this organization."},
                status=400
            )

        user_profile.organisation = None
        user_profile.save()

        return JsonResponse(
            {"message": "Member removed successfully."},
            status=200
        )

    except Exception as e:
        return JsonResponse(
            {"error": "An error occurred.", "details": str(e)},
            status=500
        )


@login_required
def fetch_organisation_data(request):
    """
    Fetch organization data based on the user's role and type.
    Includes members and invitations at the organization level.
    """
    try:
        user_profile = request.user.profile

        # Fetch all organizations the user belongs to
        organisations = Organisation.objects.filter(members=user_profile)

        if not organisations.exists():
            return JsonResponse(
                {"error": "User is not part of any organizations."},
                status=403
            )

        data = {}
        for org in organisations:
            members = list(
                org.members.exclude(user=request.user).values(
                    "user__email", "user_role"
                )
            )

            invitations = []
            invitations = list(
                org.custom_invitations.values("email", "accepted")
            )

            is_manager = org.members.filter(
                user=request.user,
                user_type='organisation_manager'
            ).exists()


            data[org.name] = {
                "org_id": org.id,
                "members": members,
                "invitations": invitations,
                "is_manager": is_manager
            }

        return JsonResponse(data, status=200)

    except AttributeError as e:
        return JsonResponse(
            {
                "error": "User profile is not set up correctly.",
                "details": str(e)
            },
            status=500
        )
    except Exception as e:
        return JsonResponse(
            {"error": "An unexpected error occurred.", "details": str(e)},
            status=500
        )
>>>>>>> a3b1cc47


@login_required
def invite_to_organisation(request, organisation_id):
    """View to invite a user to an organisation."""
    try:
        # Ensure the organisation exists
        organisation = get_object_or_404(Organisation, id=organisation_id)

        if request.method != 'POST':
            return JsonResponse(
                {"error": "Invalid HTTP method. Use POST."},
                status=405
            )

        # Parse JSON payload
        try:
            data = json.loads(request.body)
        except json.JSONDecodeError:
            return JsonResponse({"error": "Invalid JSON payload."}, status=400)

        form = OrganisationInviteForm(data)
        if not form.is_valid():
            return JsonResponse(
                {"error": "Form validation failed", "details": form.errors},
                status=400
            )

        email = form.cleaned_data["email"]
        message = data.get("message", "")

        # Check if the user has permission to invite
        user_profile = get_object_or_404(UserProfile, user=request.user)
        if (
                user_profile.user_type != 'organisation_manager' or
                user_profile.organisation != organisation
        ):
            return JsonResponse(
                {"error": "You do not have permission to invite users."},
                status=403
            )

        invitation = OrganisationInvitation.objects.filter(
            email=email,
            organisation=organisation
        ).first()
        if not invitation:
            invitation = OrganisationInvitation.objects.create(
                email=email,
                inviter=request.user,
                organisation=organisation
            )

            # Send the invitation
            try:
                invitation.send_invitation(
                    request=request,
                    custom_message=message
                )
                return JsonResponse({"success": True}, status=200)
            except Exception as e:
                return JsonResponse(
                    {
                        "error": "Failed to send invitation.",
                        "details": str(e)
                    }, status=500)

    except Organisation.DoesNotExist:
        return JsonResponse({"error": "Organisation not found."}, status=404)
    except Exception as e:
        print(str(e))
        return JsonResponse(
            {
                "error": "An unexpected error occurred",
                "details": str(e)
            }, status=500)




@login_required
def organisation_detail(request, organisation_id):
    """View to display the details of an organisation."""
    organisation = get_object_or_404(Organisation, id=organisation_id)
    return render(request,
                  'organisation_detail.html',
                  {'organisation': organisation})



def accept_invite(request, invitation_id):
    invitation = get_object_or_404(OrganisationInvitation, id=invitation_id)

    try:
        user = User.objects.get(email=invitation.email)
    except User.DoesNotExist:
        return redirect(f"{reverse('home')}/#/?register_first=true")

    user_profile = UserProfile.objects.get(user=user)

    if user_profile.organisation == invitation.organisation:
        return JsonResponse(
            {
                "error": "You are already a member of this organization."
            },
            status=400
        )

    user_profile.organisation = invitation.organisation
    user_profile.save()

    return redirect(f"{reverse('home')}/#/?invitation_accepted=true")<|MERGE_RESOLUTION|>--- conflicted
+++ resolved
@@ -9,11 +9,17 @@
 )
 from django.http import JsonResponse
 import json
-<<<<<<< HEAD
+from invitations.utils import get_invitation_model
+from django.shortcuts import redirect
+from django.urls import reverse
 from django.contrib.auth.models import User
 from django.core.mail import send_mail
 from django.conf import settings
 from django.template.loader import render_to_string
+
+
+Invitation = get_invitation_model()
+
 
 
 @login_required
@@ -169,15 +175,6 @@
     )
 
     return JsonResponse({"message": "Request sent successfully!"})
-=======
-from invitations.utils import get_invitation_model
-from django.shortcuts import redirect
-from django.urls import reverse
-from django.contrib.auth.models import User
-
-Invitation = get_invitation_model()
-
-
 
 
 @login_required
@@ -291,7 +288,6 @@
             {"error": "An unexpected error occurred.", "details": str(e)},
             status=500
         )
->>>>>>> a3b1cc47
 
 
 @login_required
@@ -388,7 +384,7 @@
     try:
         user = User.objects.get(email=invitation.email)
     except User.DoesNotExist:
-        return redirect(f"{reverse('home')}/#/?register_first=true")
+        return redirect(f"{reverse('home')}?register_first=true")
 
     user_profile = UserProfile.objects.get(user=user)
 
@@ -403,4 +399,4 @@
     user_profile.organisation = invitation.organisation
     user_profile.save()
 
-    return redirect(f"{reverse('home')}/#/?invitation_accepted=true")+    return redirect(f"{reverse('home')}?invitation_accepted=true")