--- conflicted
+++ resolved
@@ -1,5 +1,4 @@
 # Create your views here.
-<<<<<<< HEAD
 from rest_framework import viewsets, permissions, status
 from rest_framework.response import Response
 from rest_framework.decorators import action
@@ -9,12 +8,6 @@
     Indicator, AlertSetting, IndicatorAlertHistory,
     NotificationReadStatus
 )
-=======
-from rest_framework import viewsets, permissions
-from rest_framework.response import Response
-from rest_framework.decorators import action
-from .models import Indicator, AlertSetting, IndicatorAlertHistory
->>>>>>> 66209d75
 from .serializers import (
     IndicatorSerializer,
     AlertSettingSerializer,
@@ -74,7 +67,50 @@
         return self.queryset.filter(alert_setting__user=self.request.user)
 
 
-<<<<<<< HEAD
+class CategorizedAlertsView(viewsets.ModelViewSet):
+    """
+    A viewset for retrieving categorized alerts:
+    personal, organization, system, or all.
+    """
+    serializer_class = IndicatorAlertHistorySerializer
+    permission_classes = [permissions.IsAuthenticated]
+    queryset = IndicatorAlertHistory.objects.all()
+
+    @action(detail=False, methods=['get'], url_path='categorized')
+    def categorized(self, request):
+        """ Retrieve categorized alerts based
+        on the user's profile and alert settings.
+        """
+        category = request.query_params.get('category', 'all')
+        user = request.user
+        user_org_ids = user.profile.organisations.values_list('id', flat=True)
+
+        if category == 'personal':
+            alerts = self.queryset.filter(alert_setting__user=user)
+
+        elif category == 'organization':
+            alerts = self.queryset.filter(
+                alert_setting__user__profile__organisations__in=user_org_ids
+            ).distinct()
+
+        elif category == 'system':
+            alerts = self.queryset.filter(alert_setting__user=None)
+
+        else:  # all
+            alerts = self.queryset.filter(
+                Q(alert_setting__user=user) |
+                Q(
+                    alert_setting__user__profile__organisations__in=(
+                        user_org_ids
+                    )
+                ) |
+                Q(alert_setting__user=None)
+            ).distinct()
+
+        serializer = self.get_serializer(alerts, many=True)
+        return Response(serializer.data)
+
+
 class InAppNotificationViewSet(viewsets.ModelViewSet):
     """ViewSet for performing CRUD operations on
     IndicatorAlertHistory model for in-app notifications."""
@@ -141,48 +177,4 @@
                 "status": f"Notification {pk} marked as read"
             },
             status=status.HTTP_200_OK
-        )
-=======
-class CategorizedAlertsView(viewsets.ModelViewSet):
-    """
-    A viewset for retrieving categorized alerts:
-    personal, organization, system, or all.
-    """
-    serializer_class = IndicatorAlertHistorySerializer
-    permission_classes = [permissions.IsAuthenticated]
-    queryset = IndicatorAlertHistory.objects.all()
-
-    @action(detail=False, methods=['get'], url_path='categorized')
-    def categorized(self, request):
-        """ Retrieve categorized alerts based
-        on the user's profile and alert settings.
-        """
-        category = request.query_params.get('category', 'all')
-        user = request.user
-        user_org_ids = user.profile.organisations.values_list('id', flat=True)
-
-        if category == 'personal':
-            alerts = self.queryset.filter(alert_setting__user=user)
-
-        elif category == 'organization':
-            alerts = self.queryset.filter(
-                alert_setting__user__profile__organisations__in=user_org_ids
-            ).distinct()
-
-        elif category == 'system':
-            alerts = self.queryset.filter(alert_setting__user=None)
-
-        else:  # all
-            alerts = self.queryset.filter(
-                Q(alert_setting__user=user) |
-                Q(
-                    alert_setting__user__profile__organisations__in=(
-                        user_org_ids
-                    )
-                ) |
-                Q(alert_setting__user=None)
-            ).distinct()
-
-        serializer = self.get_serializer(alerts, many=True)
-        return Response(serializer.data)
->>>>>>> 66209d75
+        )