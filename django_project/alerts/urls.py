from rest_framework.routers import DefaultRouter
from .views import (
    IndicatorViewSet,
    AlertSettingViewSet,
    IndicatorAlertHistoryViewSet,
    CategorizedAlertsView,
    InAppNotificationViewSet,
    MarkNotificationsReadView,
)
from frontend.api_views.landscape import LandscapeCommunityViewSet

router = DefaultRouter()
router.register(
    r'indicators',
    IndicatorViewSet,
    basename='indicator'
)
router.register(
    r'alert-settings',
    AlertSettingViewSet,
    basename='alert-setting'
)
router.register(
    r'alert-histories',
    IndicatorAlertHistoryViewSet,
    basename='alert-history'
)
router.register(
    r'categorized-alerts',
    CategorizedAlertsView,
    basename='categorized-alert'
)
router.register(
<<<<<<< HEAD
    r'in-app-notifications',
    InAppNotificationViewSet,
    basename='in-app-notifications'
)
router.register(
    r'in-app-notifications-read',
    MarkNotificationsReadView,
    basename='notifications-read'
)

=======
    r'landscape-communities',
    LandscapeCommunityViewSet,
    basename='landscape-communities'
)
>>>>>>> 8bc399fc

urlpatterns = router.urls<|MERGE_RESOLUTION|>--- conflicted
+++ resolved
@@ -31,7 +31,11 @@
     basename='categorized-alert'
 )
 router.register(
-<<<<<<< HEAD
+    r'landscape-communities',
+    LandscapeCommunityViewSet,
+    basename='landscape-communities'
+)
+router.register(
     r'in-app-notifications',
     InAppNotificationViewSet,
     basename='in-app-notifications'
@@ -42,11 +46,5 @@
     basename='notifications-read'
 )
 
-=======
-    r'landscape-communities',
-    LandscapeCommunityViewSet,
-    basename='landscape-communities'
-)
->>>>>>> 8bc399fc
 
 urlpatterns = router.urls