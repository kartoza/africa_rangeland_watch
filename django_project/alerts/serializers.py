--- conflicted
+++ resolved
@@ -1,13 +1,9 @@
 from rest_framework import serializers
-<<<<<<< HEAD
 from .models import (
     Indicator, AlertSetting, IndicatorAlertHistory,
     NotificationReadStatus
 )
-=======
-from .models import Indicator, AlertSetting, IndicatorAlertHistory
 from analysis.models import LandscapeCommunity
->>>>>>> 8bc399fc
 
 
 class AlertSettingSerializer(serializers.ModelSerializer):
