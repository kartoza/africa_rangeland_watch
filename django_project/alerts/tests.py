--- conflicted
+++ resolved
@@ -3,11 +3,8 @@
 from rest_framework.test import APITestCase
 from rest_framework import status
 from alerts.models import Indicator, AlertSetting, IndicatorAlertHistory
-<<<<<<< HEAD
+from base.models import Organisation, UserOrganisations
 from alerts.utils import trigger_alert
-=======
-from base.models import Organisation, UserOrganisations
->>>>>>> 66209d75
 
 
 class IndicatorTests(APITestCase):
@@ -91,7 +88,6 @@
         self.assertEqual(response.status_code, status.HTTP_200_OK)
         self.assertEqual(len(response.data), 7)
 
-<<<<<<< HEAD
     def test_trigger_alert_creates_history_and_sends_email(self):
         """Test that trigger_alert creates a history and sends email."""
         with patch("alerts.utils.send_alert_email") as mock_send_email:
@@ -110,7 +106,7 @@
 
             # Assert send_alert_email was called
             mock_send_email.assert_called_once()
-=======
+
 
 class CategorizedAlertsViewTests(APITestCase):
     """Test categorized alerts API view."""
@@ -222,5 +218,4 @@
             "/api/categorized-alerts/categorized/?category=all"
         )
         self.assertEqual(response.status_code, 200)
-        self.assertGreaterEqual(len(response.data), 2)
->>>>>>> 66209d75
+        self.assertGreaterEqual(len(response.data), 2)