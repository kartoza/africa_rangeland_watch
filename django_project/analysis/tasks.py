--- conflicted
+++ resolved
@@ -25,16 +25,11 @@
     AnalysisResultsCache,
     AnalysisRasterOutput,
     AnalysisTask,
-<<<<<<< HEAD
+    Indicator,
     UserIndicator,
     UserGEEAsset,
-    UserAnalysisResults
-=======
     UserAnalysisResults,
-    Indicator,
-    UserIndicator,
     IndicatorSource
->>>>>>> 21a2bd74
 )
 from analysis.analysis import (
     export_image_to_drive,
@@ -91,6 +86,15 @@
         spatial_analysis_dict
     )
 
+    user_analysis_result = UserAnalysisResults.objects.filter(
+        raster_outputs=analysis_raster_output
+    ).first()
+
+    analysis_task: AnalysisTask = AnalysisTask.objects.filter(
+        analysis_inputs=user_analysis_result.analysis_results['data']
+    ).first()
+    indicator = analysis_task.get_indicator()
+
     rel_diff = get_rel_diff(
         input_layers.get_spatial_layer_dict(
             filter_start_date, filter_end_date
