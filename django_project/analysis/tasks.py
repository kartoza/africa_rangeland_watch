# coding=utf-8
"""
Africa Rangeland Watch (ARW).

.. note:: Background task for analysis
"""
import os
from core.celery import app
import ee
import logging
import tempfile
import shutil
import time
import subprocess
from django.utils import timezone
from django.conf import settings
from django.contrib.auth import get_user_model

from cloud_native_gis.models.layer import Layer, LayerType
from cloud_native_gis.models.layer_upload import LayerUpload
from core.models import TaskStatus, Preferences
from analysis.models import (
    AnalysisResultsCache,
    AnalysisRasterOutput,
    AnalysisTask,
<<<<<<< HEAD
    UserAnalysisResults
=======
    UserIndicator,
    UserGEEAsset
>>>>>>> 2f589558
)
from analysis.analysis import (
    export_image_to_drive,
    initialize_engine_analysis, InputLayer,
    get_rel_diff, calculate_temporal_modis_veg,
    spatial_get_date_filter
)
from analysis.runner import AnalysisRunner
from analysis.utils import (
    get_gdrive_file,
    delete_gdrive_file,
    get_cog_bounds,
    get_date_range_for_analysis
)
from layers.models import InputLayer as InputLayerFixture
from layers.utils import upload_file

logger = logging.getLogger(__name__)
User = get_user_model()


def _run_spatial_analysis(analysis_raster_output: AnalysisRasterOutput):
    """Run spatial analysis to get difference of relative layer."""
    data = analysis_raster_output.analysis
    input_layers = InputLayer()
    reference_layer_geom = AnalysisRunner.get_reference_layer_geom(data)
    (
        spatial_analysis_dict,
        temporal_analysis_dict
    ) = AnalysisRunner.get_analysis_dict_spatial(data)
    filter_start_date, filter_end_date = spatial_get_date_filter(
        spatial_analysis_dict
    )

    user_analysis_result = UserAnalysisResults.objects.filter(
        raster_outputs=analysis_raster_output
    ).first()

    analysis_task: AnalysisTask = AnalysisTask.objects.filter(
        analysis_inputs=user_analysis_result.analysis_results['data']
    ).first()
    indicator = analysis_task.get_indicator()

    rel_diff = get_rel_diff(
        input_layers.get_spatial_layer_dict(
            filter_start_date, filter_end_date
        ),
        spatial_analysis_dict,
        reference_layer_geom,
        indicator.get_reducer()
    )
    return rel_diff


def _get_bounds(raster_output):
    """Get bounds from a selected community by locations."""
    # get aoi
    input_layers = InputLayer()
    selected_geos = input_layers.get_selected_geos()
    communities = input_layers.get_communities()

    locations = raster_output.analysis.get('locations')
    features_geo = []
    for location in locations:
        geo = ee.Geometry.Point(
            [location.get('lon'), location.get('lat')]
        )
        features_geo.append(ee.Feature(geo))
    selected_geos = selected_geos.merge(
        ee.FeatureCollection(features_geo)
    )

    return communities.filterBounds(selected_geos)


@app.task(name='store_spatial_analysis_raster_output')
def store_spatial_analysis_raster_output(raster_output_id: int):
    """Trigger task to store analysis raster output."""
    raster_output = AnalysisRasterOutput.objects.get(uuid=raster_output_id)
    # clear existing raster if exist in gdrive
    delete_gdrive_file(raster_output.raster_filename)
    raster_output.status = 'RUNNING'
    raster_output.generate_start_time = timezone.now()
    raster_output.save()

    initialize_engine_analysis()

    aoi = _get_bounds(raster_output)
    vis_params = {
        'min': -25,
        'max': 25,
        'palette': ['#f9837b', '#fffcb9', '#fffcb9', '#32c2c8'],
        'opacity': 0.7
    }
    image = _run_spatial_analysis(raster_output)

    status = export_image_to_drive(
        image=image,
        description=raster_output.name,
        folder='GEE_EXPORTS',
        file_name_prefix=str(raster_output.uuid),
        scale=120,  # same with temporal calc result
        region=aoi.geometry(),
        vis_params=vis_params
    )

    final_status = status['state']
    size = 0
    if final_status == 'COMPLETED':
        # check exist and get size
        gdrive_file = get_gdrive_file(raster_output.raster_filename)
        if gdrive_file is None:
            final_status = 'FAILED'
            status['gdrive_error'] = (
                f'File {raster_output.raster_filename} not found!'
            )
        else:
            gdrive_file.FetchMetadata()
            size = gdrive_file.get("fileSize", 0)
            store_cog_as_layer(
                raster_output.uuid,
                raster_output.name,
                gdrive_file,
                metadata=vis_params
            )

    raster_output.status = final_status
    raster_output.size = size
    raster_output.generate_end_time = timezone.now()
    raster_output.status_logs = status
    raster_output.save()


def fix_no_data_value(working_dir, file_name):
    """Fix no data value in the raster file."""
    tmp_path = os.path.join(
        working_dir,
        f'{time.time()}_{file_name}'
    )
    file_path = os.path.join(working_dir, file_name)
    # rename the file to tmp_path
    shutil.move(file_path, tmp_path)
    # use gdal to fix no data value
    cmd = [
        'gdal_translate',
        '-of',
        'COG',
        '-a_nodata',
        '-9999',
        tmp_path,
        file_path
    ]
    subprocess.run(cmd, check=True)


def store_cog_as_layer(uuid, name, gdrive_file, metadata={}):
    """Store cog file as a layer."""
    layer, _ = Layer.objects.get_or_create(
        unique_id=uuid,
        layer_type=LayerType.RASTER_TILE,
        defaults={
            'name': name,
            'created_by': User.objects.filter(
                is_superuser=True
            ).first()
        }
    )
    bounds = None
    with tempfile.TemporaryDirectory() as working_dir:
        file_path = f'{working_dir}/{gdrive_file["title"]}'
        gdrive_file.GetContentFile(file_path)

        # fix no data value
        fix_no_data_value(working_dir, gdrive_file["title"])
        # get bounds
        bounds = get_cog_bounds(file_path)

        is_success = False
        if settings.DEBUG:
            layer_upload, _ = LayerUpload.objects.get_or_create(
                layer=layer,
                defaults={
                    'created_by': layer.created_by
                }
            )
            layer_upload.emptying_folder()
            # copy file to media folder for local testing
            shutil.copy(
                file_path,
                layer_upload.filepath(gdrive_file["title"])
            )
            is_success = True
        else:
            # upload to cloud native gis API
            preferences = Preferences.load()
            base_url = settings.DJANGO_BACKEND_URL
            if base_url.endswith('/'):
                base_url = base_url[:-1]
            auth = f'Token {preferences.worker_layer_api_key}'

            # upload to API
            upload_path = (
                base_url +
                f'/api/layer/{layer.id}/layer-upload/'
            )
            is_success = upload_file(
                upload_path,
                file_path,
                auth_header=auth
            )

        if not is_success:
            layer.delete()
            raise RuntimeError(
                f'Upload cog file for {uuid} failed!'
            )

        # update layer is ready
        layer.refresh_from_db()
        layer.is_ready = True
        metadata['bounds'] = bounds
        layer.metadata = metadata
        layer.save()

        # delete gdrive file after download
        gdrive_file.Delete()


@app.task(name='generate_temporal_analysis_raster_output')
def generate_temporal_analysis_raster_output(raster_output_id):
    """Trigger task to generate temporal analysis raster output."""
    raster_output = AnalysisRasterOutput.objects.get(uuid=raster_output_id)
    # clear existing raster if exist in gdrive
    delete_gdrive_file(raster_output.raster_filename)
    temporal_resolution = raster_output.analysis.get('temporalResolution')
    raster_output.status = 'RUNNING'
    raster_output.generate_start_time = timezone.now()
    raster_output.save()

    initialize_engine_analysis()

    # get date filter
    date_range_result = get_date_range_for_analysis(
        temporal_resolution,
        raster_output.analysis.get('year'),
        raster_output.analysis.get('quarter'),
        raster_output.analysis.get('month')
    )
    start_date = date_range_result['start_date']
    end_date = date_range_result['end_date']
    resolution = date_range_result['resolution']
    resolution_step = date_range_result['resolution_step']
    month_filter = date_range_result['month_filter']

    logger.info(
        f'Generating img {resolution} ({resolution_step}) '
        f'from {start_date} to {end_date}'
    )
    # get aoi
    aoi = _get_bounds(raster_output)
    input_layer = InputLayer()
    selected_area = input_layer.get_selected_area(aoi, False)

    # find input layer for get the vis param config
    input_layer_fixture = InputLayerFixture.objects.get(
        name=raster_output.analysis.get('variable')
    )

    # generate the image
    img = calculate_temporal_modis_veg(
        selected_area, start_date.isoformat(), end_date.isoformat(),
        resolution, resolution_step,
        raster_output.analysis.get('variable')
    )
    if temporal_resolution == 'Annual':
        img = img.filter(
            ee.Filter.eq('year', raster_output.analysis.get('year'))
        ).first()
    else:
        img = img.filter(
            ee.Filter.And(
                ee.Filter.eq('year', raster_output.analysis.get('year')),
                ee.Filter.eq('month', month_filter)
            )
        ).first()

    status = export_image_to_drive(
        image=img,
        description=raster_output.name,
        folder='GEE_EXPORTS',
        file_name_prefix=str(raster_output.uuid),
        scale=120,  # same with temporal calc result
        region=aoi.geometry(),
        vis_params=input_layer_fixture.get_vis_params()
    )

    final_status = status['state']
    size = 0
    if final_status == 'COMPLETED':
        # check exist and get size
        gdrive_file = get_gdrive_file(raster_output.raster_filename)
        if gdrive_file is None:
            final_status = 'FAILED'
            status['gdrive_error'] = (
                f'File {raster_output.raster_filename} not found!'
            )
        else:
            gdrive_file.FetchMetadata()
            size = gdrive_file.get("fileSize", 0)
            store_cog_as_layer(
                raster_output.uuid,
                raster_output.name,
                gdrive_file,
                metadata=input_layer_fixture.get_vis_params()
            )

    raster_output.status = final_status
    raster_output.size = size
    raster_output.generate_end_time = timezone.now()
    raster_output.status_logs = status
    raster_output.save()


@app.task(name='clear_analysis_results_cache', ignore_result=True)
def clear_analysis_results_cache():
    """Trigger task to generate layers using GEE."""
    AnalysisResultsCache.objects.filter(
        expired_at__lt=timezone.now()
    ).delete()


@app.task(name='run_analysis_task')
def run_analysis_task(analysis_task_id: int):
    """Trigger task to run analysis task."""
    analysis_task = AnalysisTask.objects.get(id=analysis_task_id)
    analysis_task.status = TaskStatus.RUNNING
    analysis_task.updated_at = timezone.now()
    analysis_task.error = None
    analysis_task.result = None
    analysis_task.completed_at = None
    analysis_task.save()

    try:
        runner = AnalysisRunner(analysis_task=analysis_task)
        results = runner.run(analysis_task.analysis_inputs)
        analysis_task.result = results
        analysis_task.status = TaskStatus.COMPLETED
    except Exception as e:
        analysis_task.status = TaskStatus.FAILED
        analysis_task.error = {
            'message': str(e)
        }
        logger.error(
            f'Error running analysis task {analysis_task_id}: {e}',
            exc_info=True
        )
    finally:
        analysis_task.completed_at = timezone.now()
        analysis_task.updated_at = timezone.now()
        analysis_task.save()


@app.task(name='check_ingestor_asset_status')
def check_ingestor_asset_status(user_gee_asset_id: int):
    """Check ingestor asset status."""
    gee_asset = UserGEEAsset.objects.filter(
        id=user_gee_asset_id
    ).first()
    if not gee_asset:
        logger.error(
            f'UserGEEAsset with id {user_gee_asset_id} not found.'
        )
        return

    if not gee_asset.ingestion_status:
        logger.error(
            f'UserGEEAsset with id {user_gee_asset_id} '
            'has no ingestion status.'
        )
        return

    task_ids = gee_asset.get_running_ingestion_task_id()
    if not task_ids:
        UserIndicator.set_status_by_asset_key(gee_asset.key, True)
        return

    max_wait_time = 3600
    start_time = time.time()
    # Check the status of the GEE ingestion task
    initialize_engine_analysis()
    status_list = ee.data.getTaskStatus(task_ids)

    while (
        (time.time() - start_time) < max_wait_time
    ):
        for status in status_list:
            ingestion_status_dict = gee_asset.ingestion_status.get(
                status['id']
            )
            if ingestion_status_dict:
                ingestion_status_dict['status'] = status['state']
                ingestion_status_dict['error'] = status.get('error_message')
                gee_asset.ingestion_status[status['id']] = (
                    ingestion_status_dict
                )
        gee_asset.save()
        task_ids = gee_asset.get_running_ingestion_task_id()
        if not task_ids:
            break  # all tasks are completed
        time.sleep(60)
        status_list = ee.data.getTaskStatus(task_ids)

    # count stats
    completed_count = 0
    failed_count = 0
    for _, status in gee_asset.ingestion_status.items():
        if status['status'] == 'COMPLETED':
            completed_count += 1
        elif status['status'] == 'FAILED':
            failed_count += 1

    logger.info(
        f'GEE task {user_gee_asset_id} completed with '
        f'{completed_count} and failed with {failed_count}.'
    )

    # update the indicator status if it's completed or failed
    if failed_count > 0 or len(gee_asset.ingestion_status) != completed_count:
        UserIndicator.set_status_by_asset_key(gee_asset.key, False)
    else:
        UserIndicator.set_status_by_asset_key(gee_asset.key, True)<|MERGE_RESOLUTION|>--- conflicted
+++ resolved
@@ -23,12 +23,9 @@
     AnalysisResultsCache,
     AnalysisRasterOutput,
     AnalysisTask,
-<<<<<<< HEAD
+    UserIndicator,
+    UserGEEAsset,
     UserAnalysisResults
-=======
-    UserIndicator,
-    UserGEEAsset
->>>>>>> 2f589558
 )
 from analysis.analysis import (
     export_image_to_drive,
