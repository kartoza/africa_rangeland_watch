# coding=utf-8
"""
Africa Rangeland Watch (ARW).

.. note:: Background task for analysis
"""
import os
from core.celery import app
import uuid
import ee
import logging
import tempfile
import shutil
import time
import subprocess
from datetime import date
from dateutil.relativedelta import relativedelta
from django.utils import timezone
from django.conf import settings
from django.contrib.auth import get_user_model

from cloud_native_gis.models.layer import Layer, LayerType
from cloud_native_gis.models.layer_upload import LayerUpload
from core.models import TaskStatus, Preferences
from analysis.models import (
    UserAnalysisResults,
    AnalysisResultsCache,
    AnalysisRasterOutput,
    AnalysisTask
)
from analysis.analysis import (
    export_image_to_drive,
    initialize_engine_analysis, InputLayer,
    get_rel_diff, calculate_temporal_to_img,
    spatial_get_date_filter
)
from analysis.runner import AnalysisRunner
from analysis.utils import get_gdrive_file, delete_gdrive_file, get_cog_bounds
from layers.models import InputLayer as InputLayerFixture
from layers.utils import upload_file

logger = logging.getLogger(__name__)
User = get_user_model()


def _run_spatial_analysis(data):
    """Run spatial analysis to get difference of relative layer."""
    input_layers = InputLayer()
    reference_layer_geom = AnalysisRunner.get_reference_layer_geom(data)
    analysis_dict = AnalysisRunner.get_analysis_dict_spatial(data)
    filter_start_date, filter_end_date = spatial_get_date_filter(
        analysis_dict
    )
    rel_diff = get_rel_diff(
        input_layers.get_spatial_layer_dict(
            filter_start_date, filter_end_date
        ),
        analysis_dict,
        reference_layer_geom
    )
    return rel_diff


def _get_bounds(raster_output):
    """Get bounds from a selected community by locations."""
    # get aoi
    input_layers = InputLayer()
    selected_geos = input_layers.get_selected_geos()
    communities = input_layers.get_communities()

    locations = raster_output.analysis.get('locations')
    features_geo = []
    for location in locations:
        geo = ee.Geometry.Point(
            [location.get('lon'), location.get('lat')]
        )
        features_geo.append(ee.Feature(geo))
    selected_geos = selected_geos.merge(
        ee.FeatureCollection(features_geo)
    )

    return communities.filterBounds(selected_geos)

@app.task(name='store_spatial_analysis_raster_output')
def store_spatial_analysis_raster_output(raster_output_id: int):
    """Trigger task to store analysis raster output."""
    raster_output = AnalysisRasterOutput.objects.get(uuid=raster_output_id)
    # clear existing raster if exist in gdrive
    delete_gdrive_file(raster_output.raster_filename)
    raster_output.status = 'RUNNING'
    raster_output.generate_start_time = timezone.now()
    raster_output.save()

    initialize_engine_analysis()

    aoi = _get_bounds(raster_output)
    vis_params = {
        'min': -25,
        'max': 25,
        'palette': ['#f9837b', '#fffcb9', '#fffcb9', '#32c2c8'],
        'opacity': 0.7
    }
    image = _run_spatial_analysis(raster_output.analysis)

    status = export_image_to_drive(
        image=image,
        description=raster_output.name,
        folder='GEE_EXPORTS',
        file_name_prefix=str(raster_output.uuid),
        scale=120,  # same with temporal calc result
        region=aoi.geometry(),
        vis_params=vis_params
    )

<<<<<<< HEAD
    final_status = status['state']
    size = 0
    if final_status == 'COMPLETED':
        # check exist and get size
        gdrive_file = get_gdrive_file(raster_output.raster_filename)
        if gdrive_file is None:
            final_status = 'FAILED'
            status['gdrive_error'] = (
                f'File {raster_output.raster_filename} not found!'
            )
        else:
            gdrive_file.FetchMetadata()
            size = gdrive_file.get("fileSize", 0)
            store_cog_as_layer(
                raster_output.uuid,
                raster_output.name,
                gdrive_file,
                metadata=vis_params
            )

    raster_output.status = final_status
    raster_output.size = size
    raster_output.generate_end_time = timezone.now()
    raster_output.status_logs = status
    raster_output.save()
=======
    analysis_result.raster_output_path = f'{filename}.tif'
    analysis_result.save()
>>>>>>> 4cdd03af


def fix_no_data_value(working_dir, file_name):
    """Fix no data value in the raster file."""
    tmp_path = os.path.join(
        working_dir,
        f'{time.time()}_{file_name}'
    )
    file_path = os.path.join(working_dir, file_name)
    # rename the file to tmp_path
    shutil.move(file_path, tmp_path)
    # use gdal to fix no data value
    cmd = [
        'gdal_translate',
        '-of',
        'COG',
        '-a_nodata',
        '-9999',
        tmp_path,
        file_path
    ]
    subprocess.run(cmd, check=True)


def store_cog_as_layer(uuid, name, gdrive_file, metadata={}):
    """Store cog file as a layer."""
    layer, _ = Layer.objects.get_or_create(
        unique_id=uuid,
        layer_type=LayerType.RASTER_TILE,
        defaults={
            'name': name,
            'created_by': User.objects.filter(
                is_superuser=True
            ).first()
        }
    )
    layer_upload, _ = LayerUpload.objects.get_or_create(
        layer=layer,
        defaults={
            'created_by': layer.created_by
        }
    )
    bounds = None
    with tempfile.TemporaryDirectory() as working_dir:
        file_path = f'{working_dir}/{gdrive_file["title"]}'
        gdrive_file.GetContentFile(file_path)

        # fix no data value
        fix_no_data_value(working_dir, gdrive_file["title"])
        # get bounds
        bounds = get_cog_bounds(file_path)

        is_success = False
        if settings.DEBUG:
            layer_upload.emptying_folder()
            # copy file to media folder for local testing
            shutil.copy(
                file_path,
                layer_upload.filepath(gdrive_file["title"])
            )
            is_success = True
        else:
            # upload to cloud native gis API
            preferences = Preferences.load()
            base_url = settings.DJANGO_BACKEND_URL
            if base_url.endswith('/'):
                base_url = base_url[:-1]
            auth = f'Token {preferences.worker_layer_api_key}'

            # upload to API
            upload_path = (
                base_url +
                f'/api/layer/{layer.id}/layer-upload/'
            )
            is_success = upload_file(
                upload_path,
                file_path,
                auth_header=auth
            )

        if not is_success:
            layer_upload.delete()
            layer.delete()
            raise RuntimeError(
                f'Upload cog file for {uuid} failed!'
            )

        # update layer is ready
        layer.refresh_from_db()
        layer.is_ready = True
        metadata['bounds'] = bounds
        layer.metadata = metadata
        layer.save()

        # delete gdrive file after download
        gdrive_file.Delete()


@app.task(name='generate_temporal_analysis_raster_output')
def generate_temporal_analysis_raster_output(raster_output_id):
    """Trigger task to generate temporal analysis raster output."""
    raster_output = AnalysisRasterOutput.objects.get(uuid=raster_output_id)
    # clear existing raster if exist in gdrive
    delete_gdrive_file(raster_output.raster_filename)
    temporal_resolution = raster_output.analysis.get('temporalResolution')
    raster_output.status = 'RUNNING'
    raster_output.generate_start_time = timezone.now()
    raster_output.save()

    initialize_engine_analysis()

    # get date filter
    start_date = date(raster_output.analysis.get('year'), 1, 1)
    end_date = date(raster_output.analysis.get('year') + 1, 1, 1)
    resolution = 'year'
    resolution_step = 1
    month_filter = None
    if temporal_resolution == 'Monthly':
        start_date = start_date.replace(
            month=raster_output.analysis.get('month')
        )
        end_date = start_date + relativedelta(months=1)
        month_filter = raster_output.analysis.get('month')
        resolution = 'month'
    elif temporal_resolution == 'Quarterly':
        quarter_dict = {
            1: 1,
            2: 4,
            3: 7,
            4: 10
        }
        start_date = start_date.replace(
            month=quarter_dict[raster_output.analysis.get('quarter')]
        )
        end_date = start_date + relativedelta(months=3)
        resolution_step = 3
        month_filter = quarter_dict[raster_output.analysis.get('quarter')]
        resolution = 'month'

    logger.info(
        f'Generating img {resolution} ({resolution_step}) '
        f'from {start_date} to {end_date}'
    )
    # get aoi
    aoi = _get_bounds(raster_output)

    # find input layer for get the vis param config
    input_layer_fixture = InputLayerFixture.objects.get(
        name=raster_output.analysis.get('variable')
    )

    # generate the image
    img = calculate_temporal_to_img(
        aoi, start_date.isoformat(), end_date.isoformat(),
        resolution, resolution_step,
        'bare' if raster_output.analysis.get('variable') == 'Bare ground' else
        raster_output.analysis.get('variable').lower()
    )
    if temporal_resolution == 'Annual':
        img = img.filter(
            ee.Filter.eq('year', raster_output.analysis.get('year'))
        ).first()
    else:
        img = img.filter(
            ee.Filter.And(
                ee.Filter.eq('year', raster_output.analysis.get('year')),
                ee.Filter.eq('month', month_filter)
            )
        ).first()

    status = export_image_to_drive(
        image=img,
        description=raster_output.name,
        folder='GEE_EXPORTS',
        file_name_prefix=str(raster_output.uuid),
        scale=120,  # same with temporal calc result
        region=aoi.geometry(),
        vis_params=input_layer_fixture.get_vis_params()
    )

    final_status = status['state']
    size = 0
    if final_status == 'COMPLETED':
        # check exist and get size
        gdrive_file = get_gdrive_file(raster_output.raster_filename)
        if gdrive_file is None:
            final_status = 'FAILED'
            status['gdrive_error'] = (
                f'File {raster_output.raster_filename} not found!'
            )
        else:
            gdrive_file.FetchMetadata()
            size = gdrive_file.get("fileSize", 0)
            store_cog_as_layer(
                raster_output.uuid,
                raster_output.name,
                gdrive_file,
                metadata=input_layer_fixture.get_vis_params()
            )

    raster_output.status = final_status
    raster_output.size = size
    raster_output.generate_end_time = timezone.now()
    raster_output.status_logs = status
    raster_output.save()


@app.task(name='clear_analysis_results_cache', ignore_result=True)
def clear_analysis_results_cache():
    """Trigger task to generate layers using GEE."""
    AnalysisResultsCache.objects.filter(
        expired_at__lt=timezone.now()
    ).delete()


@app.task(name='run_analysis_task')
def run_analysis_task(analysis_task_id: int):
    """Trigger task to run analysis task."""
    analysis_task = AnalysisTask.objects.get(id=analysis_task_id)
    analysis_task.status = TaskStatus.RUNNING
    analysis_task.updated_at = timezone.now()
    analysis_task.error = None
    analysis_task.result = None
    analysis_task.completed_at = None
    analysis_task.save()

    try:
        runner = AnalysisRunner()
        results = runner.run(analysis_task.analysis_inputs)
        analysis_task.result = results
        analysis_task.status = TaskStatus.COMPLETED
    except Exception as e:
        analysis_task.status = TaskStatus.FAILED
        analysis_task.error = {
            'message': str(e)
        }
        logger.error(
            f'Error running analysis task {analysis_task_id}: {e}',
            exc_info=True
        )
    finally:
        analysis_task.completed_at = timezone.now()
        analysis_task.updated_at = timezone.now()
        analysis_task.save()<|MERGE_RESOLUTION|>--- conflicted
+++ resolved
@@ -112,7 +112,6 @@
         vis_params=vis_params
     )
 
-<<<<<<< HEAD
     final_status = status['state']
     size = 0
     if final_status == 'COMPLETED':
@@ -138,10 +137,6 @@
     raster_output.generate_end_time = timezone.now()
     raster_output.status_logs = status
     raster_output.save()
-=======
-    analysis_result.raster_output_path = f'{filename}.tif'
-    analysis_result.save()
->>>>>>> 4cdd03af
 
 
 def fix_no_data_value(working_dir, file_name):
