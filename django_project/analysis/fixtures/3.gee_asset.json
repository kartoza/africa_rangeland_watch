--- conflicted
+++ resolved
@@ -362,14 +362,6 @@
 },
 {
     "model": "analysis.geeasset",
-<<<<<<< HEAD
-    "pk": 38,
-    "fields": {
-        "key": "livestock_all_2020",
-        "source": "projects/ee-dng/assets/arw/GLW_All",
-        "type": "image",
-        "metadata": {}
-=======
     "pk": 35,
     "fields": {
         "key": "grassland_dominant_class",
@@ -382,19 +374,10 @@
                 "dominant_class"
             ]
         }
->>>>>>> a46a72e6
-    }
-},
-{
-    "model": "analysis.geeasset",
-<<<<<<< HEAD
-    "pk": 39,
-    "fields": {
-        "key": "livestock_buffalo_2020",
-        "source": "projects/ee-dng/assets/arw/GLW_Buffalos",
-        "type": "image",
-        "metadata": {}
-=======
+    }
+},
+{
+    "model": "analysis.geeasset",
     "pk": 36,
     "fields": {
         "key": "prob_cultivated_grassland",
@@ -407,59 +390,10 @@
                 "probability"
             ]
         }
->>>>>>> a46a72e6
-    }
-},
-{
-    "model": "analysis.geeasset",
-<<<<<<< HEAD
-    "pk": 40,
-    "fields": {
-        "key": "livestock_cattle_2020",
-        "source": "projects/ee-dng/assets/arw/GLW_Cattles",
-        "type": "image",
-        "metadata": {}
-    }
-},
-{
-    "model": "analysis.geeasset",
-    "pk": 41,
-    "fields": {
-        "key": "livestock_chicken_2020",
-        "source": "projects/ee-dng/assets/arw/GLW_Chickens",
-        "type": "image",
-        "metadata": {}
-    }
-},
-{
-    "model": "analysis.geeasset",
-    "pk": 42,
-    "fields": {
-        "key": "livestock_goat_2020",
-        "source": "projects/ee-dng/assets/arw/GLW_Goats",
-        "type": "image",
-        "metadata": {}
-    }
-},
-{
-    "model": "analysis.geeasset",
-    "pk": 43,
-    "fields": {
-        "key": "livestock_pig_2020",
-        "source": "projects/ee-dng/assets/arw/GLW_Pigs",
-        "type": "image",
-        "metadata": {}
-    }
-},
-{
-    "model": "analysis.geeasset",
-    "pk": 44,
-    "fields": {
-        "key": "livestock_sheep_2020",
-        "source": "projects/ee-dng/assets/arw/GLW_Sheeps",
-        "type": "image",
-        "metadata": {}
-=======
+    }
+},
+{
+    "model": "analysis.geeasset",
     "pk": 37,
     "fields": {
         "key": "prob_natural_semi_grassland",
@@ -472,7 +406,76 @@
                 "probability"
             ]
         }
->>>>>>> a46a72e6
+    }
+},
+{
+    "model": "analysis.geeasset",
+    "pk": 38,
+    "fields": {
+        "key": "livestock_all_2020",
+        "source": "projects/ee-dng/assets/arw/GLW_All",
+        "type": "image",
+        "metadata": {}
+    }
+},
+{
+    "model": "analysis.geeasset",
+    "pk": 39,
+    "fields": {
+        "key": "livestock_buffalo_2020",
+        "source": "projects/ee-dng/assets/arw/GLW_Buffalos",
+        "type": "image",
+        "metadata": {}
+    }
+},
+{
+    "model": "analysis.geeasset",
+    "pk": 40,
+    "fields": {
+        "key": "livestock_cattle_2020",
+        "source": "projects/ee-dng/assets/arw/GLW_Cattles",
+        "type": "image",
+        "metadata": {}
+    }
+},
+{
+    "model": "analysis.geeasset",
+    "pk": 41,
+    "fields": {
+        "key": "livestock_chicken_2020",
+        "source": "projects/ee-dng/assets/arw/GLW_Chickens",
+        "type": "image",
+        "metadata": {}
+    }
+},
+{
+    "model": "analysis.geeasset",
+    "pk": 42,
+    "fields": {
+        "key": "livestock_goat_2020",
+        "source": "projects/ee-dng/assets/arw/GLW_Goats",
+        "type": "image",
+        "metadata": {}
+    }
+},
+{
+    "model": "analysis.geeasset",
+    "pk": 43,
+    "fields": {
+        "key": "livestock_pig_2020",
+        "source": "projects/ee-dng/assets/arw/GLW_Pigs",
+        "type": "image",
+        "metadata": {}
+    }
+},
+{
+    "model": "analysis.geeasset",
+    "pk": 44,
+    "fields": {
+        "key": "livestock_sheep_2020",
+        "source": "projects/ee-dng/assets/arw/GLW_Sheeps",
+        "type": "image",
+        "metadata": {}
     }
 }
 ]