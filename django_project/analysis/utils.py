import base64
import json
import os
import logging
import rasterio
<<<<<<< HEAD
import datetime
=======
from datetime import date
from dateutil.relativedelta import relativedelta
>>>>>>> 5ccfda02
from pydrive2.auth import GoogleAuth
from pydrive2.drive import GoogleDrive
from oauth2client.service_account import ServiceAccountCredentials
from rasterio.warp import transform_bounds


logger = logging.getLogger(__name__)


def _initialize_gdrive_instance():
    """Initialize gdrive instance."""
    # Authenticate to the Google Drive of the Service Account
    gauth = GoogleAuth()
    scope = ['https://www.googleapis.com/auth/drive']
    service_account_key = os.environ.get('SERVICE_ACCOUNT_KEY', '')
    if os.path.exists(service_account_key):
        gauth.credentials = (
            ServiceAccountCredentials.from_json_keyfile_name(
                service_account_key, scopes=scope
            )
        )
    else:
        gauth.credentials = (
            ServiceAccountCredentials.from_json_keyfile_dict(
                json.loads(
                    base64.b64decode(service_account_key).decode('utf-8')
                ),
                scopes=scope
            )
        )
    return GoogleDrive(gauth)


def gdrive_file_list(folder_name):
    """Get file list from a directory in gdrive."""
    gdrive = _initialize_gdrive_instance()

    # Step 1: Search for the folder by name
    folder_query = (
        f"title = '{folder_name}' and mimeType = "
        "'application/vnd.google-apps.folder' and trashed = false"
    )
    folder_list = gdrive.ListFile({'q': folder_query}).GetList()

    if not folder_list:
        # folder not found
        return None
    else:
        files = []
        for folder in folder_list:
            folder_id = folder['id']

            # Step 2: List files in the found folder
            file_query = f"'{folder_id}' in parents and trashed = false"
            _files = gdrive.ListFile({'q': file_query}).GetList()
            files.extend(_files)
        return files


def gdrive_delete_folder(folder_name):
    """Delete a folder from gdrive."""
    gdrive = _initialize_gdrive_instance()
    folder_list = gdrive.ListFile(
        {
            'q': (
                f"title = '{folder_name}' and "
                "mimeType = 'application/vnd.google-apps.folder' and "
                "trashed = false"
            )
        }
    ).GetList()

    if not folder_list:
        return False

    for folder in folder_list:
        folder.Delete()

    return True


def gdrive_create_folder(folder_name):
    """Create a folder in gdrive."""
    gdrive = _initialize_gdrive_instance()
    # Create a folder
    folder_metadata = {
        'title': folder_name,
        'mimeType': 'application/vnd.google-apps.folder'
    }

    folder = gdrive.CreateFile(folder_metadata)
    folder.Upload()


def get_gdrive_file(filename: str):
    """Retrieve a file by filename from gdrive."""
    gdrive = _initialize_gdrive_instance()
    file_list = gdrive.ListFile(
        {'q': f"title = '{filename}' and trashed = false"}
    ).GetList()

    if not file_list:
        return None

    return file_list[0]


def delete_gdrive_file(filename: str):
    """Delete file from gdrive."""
    try:
        file = get_gdrive_file(filename)
        if file:
            file.Delete()

        return True
    except Exception as ex:
        logger.error(
            f'Failed to delete file {filename} from gdrive! {ex}',
            exc_info=True
        )
    return False


def sort_nested_structure(d):
    """Sort nested dictionary."""
    if isinstance(d, dict):
        return {k: sort_nested_structure(v) for k, v in sorted(d.items())}
    elif isinstance(d, list):
        return [sort_nested_structure(item) for item in d]
    return d


def get_cog_bounds(cog_path):
    """Get bounds of a COG file."""
    try:
        with rasterio.open(cog_path) as src:
            bbox = transform_bounds(src.crs, "EPSG:4326", *src.bounds)
        return [bbox[0], bbox[1], bbox[2], bbox[3]]
    except Exception as e:
        logger.error(f"Error getting bounds for {cog_path}: {e}")
        return None


<<<<<<< HEAD
def split_dates_by_year(start_date: datetime.date, end_date: datetime.date):
    """Split a date range into yearly intervals."""
    if start_date > end_date:
        raise ValueError("start_date must be before or equal to end_date")

    current_year = start_date.year
    results = []

    while current_year <= end_date.year:
        year_start = max(start_date, datetime.date(current_year, 1, 1))
        year_end = min(end_date, datetime.date(current_year, 12, 31))
        results.append((year_start, year_end))
        current_year += 1

    return results
=======
def get_date_range_for_analysis(temporal_resolution, year, quarter, month):
    """Get date range for analysis based on temporal resolution."""
    start_date = date(year, 1, 1)
    end_date = date(year + 1, 1, 1)
    resolution = 'year'
    resolution_step = 1
    month_filter = None
    if temporal_resolution == 'Monthly':
        start_date = start_date.replace(
            month=month
        )
        end_date = start_date + relativedelta(months=1)
        month_filter = month
        resolution = 'month'
    elif temporal_resolution == 'Quarterly':
        quarter_dict = {
            1: 1,
            2: 4,
            3: 7,
            4: 10
        }
        start_date = start_date.replace(
            month=quarter_dict[quarter]
        )
        end_date = start_date + relativedelta(months=3)
        resolution_step = 3
        month_filter = quarter_dict[quarter]
        resolution = 'month'

    return {
        'start_date': start_date,
        'end_date': end_date,
        'resolution': resolution,
        'resolution_step': resolution_step,
        'month_filter': month_filter
    }
>>>>>>> 5ccfda02
<|MERGE_RESOLUTION|>--- conflicted
+++ resolved
@@ -3,12 +3,8 @@
 import os
 import logging
 import rasterio
-<<<<<<< HEAD
-import datetime
-=======
 from datetime import date
 from dateutil.relativedelta import relativedelta
->>>>>>> 5ccfda02
 from pydrive2.auth import GoogleAuth
 from pydrive2.drive import GoogleDrive
 from oauth2client.service_account import ServiceAccountCredentials
@@ -152,8 +148,7 @@
         return None
 
 
-<<<<<<< HEAD
-def split_dates_by_year(start_date: datetime.date, end_date: datetime.date):
+def split_dates_by_year(start_date: date, end_date: date):
     """Split a date range into yearly intervals."""
     if start_date > end_date:
         raise ValueError("start_date must be before or equal to end_date")
@@ -162,13 +157,14 @@
     results = []
 
     while current_year <= end_date.year:
-        year_start = max(start_date, datetime.date(current_year, 1, 1))
-        year_end = min(end_date, datetime.date(current_year, 12, 31))
+        year_start = max(start_date, date(current_year, 1, 1))
+        year_end = min(end_date, date(current_year, 12, 31))
         results.append((year_start, year_end))
         current_year += 1
 
     return results
-=======
+
+
 def get_date_range_for_analysis(temporal_resolution, year, quarter, month):
     """Get date range for analysis based on temporal resolution."""
     start_date = date(year, 1, 1)
@@ -204,5 +200,4 @@
         'resolution': resolution,
         'resolution_step': resolution_step,
         'month_filter': month_filter
-    }
->>>>>>> 5ccfda02
+    }