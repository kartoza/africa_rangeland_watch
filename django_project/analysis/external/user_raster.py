# coding=utf-8
"""
Africa Rangeland Watch (ARW).

.. note:: Analysis Methods for user raster.
"""

import datetime
import ee
from dateutil.relativedelta import relativedelta

from analysis.models import UserIndicator, UserGEEAsset, GEEAssetType
from analysis.utils import split_dates


def _build_aggregated_images(variable, user, start_date, test_dates, resolution):
    """Core function: returns ee.ImageCollection of aggregated images."""
    from analysis.analysis import quarterly_medians

    indicator: UserIndicator = UserIndicator.objects.filter(
        variable_name=variable, created_by=user,
    ).first()
    if not indicator:
        raise ValueError(
            f'Indicator with variable name {variable} not found.'
        )

    asset_keys = indicator.config.get('asset_keys', [])
    if not asset_keys:
        raise ValueError(
            f'No asset keys found for indicator {indicator.name}.'
        )
    asset_key = asset_keys[0]

    gee_asset: UserGEEAsset = UserGEEAsset.objects.filter(
        key=asset_key, created_by=user
    ).first()
    if not gee_asset:
        raise ValueError(
            f'GEEAsset with key {asset_key} not found.'
        )

    var_names = gee_asset.metadata.get('band_names', [variable])
    if not var_names:
        raise ValueError(
            f'No band names found for GEEAsset {gee_asset.key}.'
        )
    var_name = var_names[0]

    if gee_asset.type not in [
        GEEAssetType.IMAGE_COLLECTION,
        GEEAssetType.IMAGE
    ]:
        raise ValueError(
<<<<<<< HEAD
            'Only ImageCollection and Image '
            'are supported in temporal analysis'
        )

=======
            'Only ImageCollection and Table are supported in temporal analysis'
        )

    image_col = ee.ImageCollection(gee_asset.source)

>>>>>>> 21a2bd74
    if resolution not in indicator.temporal_resolutions:
        raise ValueError(f"Indicator does not support {resolution} analysis.")
    if 'Temporal' not in indicator.ALLOWED_ANALYSIS_TYPES:
<<<<<<< HEAD
        raise ValueError(
            "Indicator does not support temporal analysis."
        )

    split_date_mode = 'year'
    if resolution.lower() == 'monthly':
        split_date_mode = 'month'
    elif resolution.lower() == 'quarterly':
        split_date_mode = 'quarter'

    end_date = max(test_dates)

    date_ranges = split_dates(
        start_date,
        end_date,
        split_date_mode,
        last_date_of_month=True
    )

    # only select applicable date ranges
    dates = []
    for date_start, date_end in date_ranges:
        for td in sorted(test_dates):
            if td >= date_start and td <= date_end:
                dates.append(date_start)

    var_name = indicator.config.get('selected_band', var_names[0])
    var_rename = indicator.variable_name
    image_col = None
    if gee_asset.type == GEEAssetType.IMAGE_COLLECTION:
        image_col = ee.ImageCollection(
            gee_asset.source
        )
    elif gee_asset.type == GEEAssetType.IMAGE:
        image = ee.Image(gee_asset.source)
        image_col = ee.ImageCollection([image])

    # Get the first image in the collection
    first_img = image_col.first()
=======
        raise ValueError("Indicator does not support temporal analysis.")
>>>>>>> 21a2bd74

    split_date_unit = 'year'
    if resolution.lower() == 'monthly':
        split_date_unit = 'month'
    elif resolution.lower() == 'quarterly':
        split_date_unit = 'month'

    split_step = 1
    if resolution.lower() == 'quarterly':
        split_step = 3

    end_date = max(test_dates)

    agg_images = quarterly_medians(
        collection=image_col,
        date_start=start_date.strftime("%Y-%m-%d"),
        unit=split_date_unit,
        step=split_step,
        reducer=indicator.get_reducer(),
        date_end=(end_date + relativedelta(months=1)).strftime("%Y-%m-%d")
    )

    # Rename bands to include reducer name for clarity
    var_name = f"{var_name}_{indicator.get_reducer_name()}"

    return agg_images, var_name, indicator


def user_temporal_analysis(
    variable, user, start_date, test_dates, resolution,
    select_geo, analysis_cache
):
    agg_images, var_name, indicator = _build_aggregated_images(
        variable, user, start_date, test_dates, resolution
    )

    # --- your original process_agg_image logic ---
    def process_agg_image(img):
        year = img.get('year')
        month = img.get('month')

        reduced = img.select(var_name).reduceRegions(
            collection=select_geo,
            reducer=indicator.get_reducer(),
            scale=120,
            tileScale=4
        )

        reduced = reduced.select(
            ['Name', indicator.get_reducer_name()],
            ['Name', var_name]
        )

        reduced = reduced.filter(ee.Filter.notNull([var_name])).map(
            lambda ft: ft.set('year', year, 'month', month)
        )
        return reduced

    collections = agg_images.map(process_agg_image).flatten()
    collections = collections.map(lambda feature: feature.setGeometry(None))

    var_rename = indicator.variable_name
    collections = collections.select(
        ['Name', var_name, 'year', 'month'],
        ['Name', var_rename, 'year', 'month']
    )

    def add_date(ft):
        year = ee.String(ft.get('year'))
        month = ee.Number(ft.get('month')).format('%02d')
        date = ee.Date.parse('yyyy-MM-dd', year.cat('-').cat(month).cat('-01'))
        return ft.set('date', date.millis())

    collections = collections.map(add_date)
    to_plot_ts = collections.sort('Name').sort('date')

    date_ranges = split_dates(
        start_date, max(test_dates), resolution.lower(), last_date_of_month=True
    )
    dates = []
    for date_start, date_end in date_ranges:
        for td in sorted(test_dates):
            if td >= date_start and td <= date_end:
                dates.append(date_start)

    date_list_ee = ee.List(
        [start_date.isoformat()] + [dt.isoformat() for dt in dates]
    ).map(lambda d: ee.Date(d).millis())

    to_plot = to_plot_ts.filter(ee.Filter.inList('date', date_list_ee))

    return analysis_cache.create_analysis_cache(
        (to_plot.getInfo(), to_plot_ts.getInfo())
    )


def user_spatial_analysis_dict(
    countries, user,
    start_date: datetime.date = None, end_date: datetime.date = None
):
    """
    Create a dictionary for User spatial analysis.

    :param start_date: Start date for the analysis.
    :param end_date: End date for the analysis.
    :return: Dictionary with analysis parameters.
    """
    if not start_date:
        start_date = datetime.date(2000, 1, 1)
    if not end_date:
        end_date = datetime.date.today()

    indicator_asset_dicts = UserIndicator.map_user_indicator_to_gee_object(
        user=user,
        asset_types=[GEEAssetType.IMAGE, GEEAssetType.IMAGE_COLLECTION]
    )
    variable_asset_dict = {}
    for indicator, gee_asset_obj in indicator_asset_dicts.items():
        if isinstance(gee_asset_obj, ee.ImageCollection):
            gee_asset_obj = gee_asset_obj.filterDate(
                start_date.isoformat(), end_date.isoformat()
            )

        gee_asset_obj = gee_asset_obj.reduce(indicator.get_reducer())
        gee_asset_obj = gee_asset_obj.clipToCollection(countries)
        variable_asset_dict[indicator.variable_name] = gee_asset_obj

    return variable_asset_dict<|MERGE_RESOLUTION|>--- conflicted
+++ resolved
@@ -30,6 +30,7 @@
         raise ValueError(
             f'No asset keys found for indicator {indicator.name}.'
         )
+    # Use the first asset key
     asset_key = asset_keys[0]
 
     gee_asset: UserGEEAsset = UserGEEAsset.objects.filter(
@@ -52,64 +53,23 @@
         GEEAssetType.IMAGE
     ]:
         raise ValueError(
-<<<<<<< HEAD
             'Only ImageCollection and Image '
             'are supported in temporal analysis'
         )
 
-=======
-            'Only ImageCollection and Table are supported in temporal analysis'
-        )
-
-    image_col = ee.ImageCollection(gee_asset.source)
-
->>>>>>> 21a2bd74
+    image_col = ee.ImageCollection(
+        gee_asset.source
+    )
+
     if resolution not in indicator.temporal_resolutions:
-        raise ValueError(f"Indicator does not support {resolution} analysis.")
+        raise ValueError(
+            f"Indicator does not support {resolution} analysis."
+        )
+
     if 'Temporal' not in indicator.ALLOWED_ANALYSIS_TYPES:
-<<<<<<< HEAD
         raise ValueError(
             "Indicator does not support temporal analysis."
         )
-
-    split_date_mode = 'year'
-    if resolution.lower() == 'monthly':
-        split_date_mode = 'month'
-    elif resolution.lower() == 'quarterly':
-        split_date_mode = 'quarter'
-
-    end_date = max(test_dates)
-
-    date_ranges = split_dates(
-        start_date,
-        end_date,
-        split_date_mode,
-        last_date_of_month=True
-    )
-
-    # only select applicable date ranges
-    dates = []
-    for date_start, date_end in date_ranges:
-        for td in sorted(test_dates):
-            if td >= date_start and td <= date_end:
-                dates.append(date_start)
-
-    var_name = indicator.config.get('selected_band', var_names[0])
-    var_rename = indicator.variable_name
-    image_col = None
-    if gee_asset.type == GEEAssetType.IMAGE_COLLECTION:
-        image_col = ee.ImageCollection(
-            gee_asset.source
-        )
-    elif gee_asset.type == GEEAssetType.IMAGE:
-        image = ee.Image(gee_asset.source)
-        image_col = ee.ImageCollection([image])
-
-    # Get the first image in the collection
-    first_img = image_col.first()
-=======
-        raise ValueError("Indicator does not support temporal analysis.")
->>>>>>> 21a2bd74
 
     split_date_unit = 'year'
     if resolution.lower() == 'monthly':
@@ -158,19 +118,26 @@
             tileScale=4
         )
 
+        # Rename reducer output to match band name
         reduced = reduced.select(
             ['Name', indicator.get_reducer_name()],
             ['Name', var_name]
         )
 
+        # Filter out features with null values and add time attributes
         reduced = reduced.filter(ee.Filter.notNull([var_name])).map(
             lambda ft: ft.set('year', year, 'month', month)
         )
+
         return reduced
 
+    # 3. Combine results from all aggregated images
     collections = agg_images.map(process_agg_image).flatten()
+
+    # 4. Drop geometry (if not needed)
     collections = collections.map(lambda feature: feature.setGeometry(None))
 
+    # 5. Final property rename and add date property
     var_rename = indicator.variable_name
     collections = collections.select(
         ['Name', var_name, 'year', 'month'],
@@ -184,6 +151,8 @@
         return ft.set('date', date.millis())
 
     collections = collections.map(add_date)
+
+    # 6. Sort and filter for plotting
     to_plot_ts = collections.sort('Name').sort('date')
 
     date_ranges = split_dates(
@@ -202,7 +171,10 @@
     to_plot = to_plot_ts.filter(ee.Filter.inList('date', date_list_ee))
 
     return analysis_cache.create_analysis_cache(
-        (to_plot.getInfo(), to_plot_ts.getInfo())
+        (
+            to_plot.getInfo(),
+            to_plot_ts.getInfo()
+        )
     )
 
 
