import datetime
import time
import base64
from dateutil.relativedelta import relativedelta

import ee
import os
from functools import reduce

from analysis.models import (
    AnalysisResultsCache,
    GEEAsset,
    Indicator,
    IndicatorSource
)
from analysis.utils import split_dates_by_year
from analysis.external.gpw import (
    gpw_annual_temporal_analysis,
    gpw_spatial_analysis_dict
)

SERVICE_ACCOUNT_KEY = os.environ.get('SERVICE_ACCOUNT_KEY', '')
SERVICE_ACCOUNT = os.environ.get('SERVICE_ACCOUNT', '')

# Sentinel-2 bands and names
S2_BANDS = ['B1', 'B2', 'B3', 'B4', 'B5', 'B6', 'B7', 'B8', 'B11', 'B12']
S2_NAMES = [
    'cb', 'blue', 'green', 'red', 'R1', 'R2', 'R3', 'nir', 'swir1', 'swir2']

DEFAULT_SCENE_CLOUD_THRESHOLD = 20
DEFAULT_CLOUD_MASK_PROBABILITY = 30

# Bands to select after processing
select_bands = [
    'blue', 'green', 'red', 'R2', 'nir', 'swir1', 'ndvi', 'nbr', 'evi']

# Dictionary converting quarter strings to start months
quarter_dict = {
    1: 1,
    2: 4,
    3: 7,
    4: 10
}


class InputLayer:
    """
    Class to prepare all input layer necessary for analysis.
    """

    DEFAULT_COUNTRY_NAMES = [
        'SOUTH AFRICA', 'LESOTHO', 'SWAZILAND',
        'NAMIBIA', 'ZIMBABWE', 'BOTSWANA',
        'MOZAMBIQUE', 'ZAMBIA'
    ]

    def __init__(self):
        self.countries = self.get_countries()

    # Get pre-exported baseline statistics for project areas
    def get_baseline_table(self):
        """
        Get baseline feature collection for GEE analysis
        """
        baseline_table = ee.FeatureCollection(
            GEEAsset.fetch_asset_source('baseline_table')
        )
        return baseline_table

    def get_temporal_table(self):
        """
        Get temporal table for GEE analysis
        """
        # Get the pre-exported time series statistics for project areas
        temporal_table = ee.FeatureCollection(
            GEEAsset.fetch_asset_source('temporal_table')
        )

        # Format the table correctly
        temporal_table = temporal_table.select(
            ['Name', 'ndvi', 'evi', 'bare', 'year', 'month'],
            ['Name', 'NDVI', 'EVI', 'Bare ground', 'year', 'month']
        )

        # Map function to create a 'date' property
        def add_date(ft):
            date = ee.Date.parse('yyyy-MM-dd', ee.String(ft.get('year'))
                                 .cat(ee.String('-01-01'))).advance(
                ee.Number(ft.get('month')), 'months')
            return ft.set('date', date.millis())

        temporal_table = temporal_table.map(add_date)

        # Get annual aggregates
        temporal_table_yr = temporal_table.reduceColumns(
            selectors=['NDVI', 'EVI', 'Bare ground', 'Name', 'year'],
            reducer=ee.Reducer.mean().repeat(3).group(
                groupField=3,
                groupName='Name',
            ).group(
                groupField=4,
                groupName='year',
            )
        )

        def map_group(g):
            def map_sub_group(i):
                means = ee.List(ee.Dictionary(i).get('mean'))
                name = ee.Dictionary(i).get('Name')

                return ee.Feature(
                    None,
                    {
                        "Name": name,
                        "year": year,
                        "NDVI": means.get(0),
                        "EVI": means.get(1),
                        "Bare ground": means.get(2)
                    }
                )

            sub_group = ee.List(ee.Dictionary(g).get('groups'))
            year = ee.List(ee.Dictionary(g).get('year'))
            sub_group = sub_group.map(map_sub_group)
            return sub_group

        temporal_table_yr = ee.List(
            temporal_table_yr.get('groups')
        ).map(map_group).flatten()
        # Convert the list to a FeatureCollection
        # Map over the list to create an ee.FeatureCollection
        temporal_table_yr = ee.FeatureCollection(temporal_table_yr)

        # Add date property and sort
        def add_date_property(ft):
            date = ee.Date.parse(
                'yyyy-MM-dd',
                ee.String(ft.get('year')).cat(ee.String('-01-01'))
            )
            return ft.set('date', date.millis())

        temporal_table_yr = temporal_table_yr.map(add_date_property)
        temporal_table_yr = temporal_table_yr.sort('Name').sort('date')
        return temporal_table, temporal_table_yr

    def get_selected_geos(self):
        """
        Get default selcted geometry.
        """
        selected_geos = ee.FeatureCollection([])
        return selected_geos

    def get_communities(self):
        """
        Get community feature collection for GEE analysis.
        """
        communities = ee.FeatureCollection(
            GEEAsset.fetch_asset_source('communities')
        )
        communities = communities.map(
            lambda ft: ft.set(
                'area', ft.geometry().area().divide(ee.Number(10000))
            )
        )
        communities = communities.select(['Name', 'Project', 'area'])
        return communities

    def get_countries(self, country_names = None):
        """
        Get countries for clipping images
        """
        names = country_names or self.DEFAULT_COUNTRY_NAMES
        countries = (ee.FeatureCollection(
            GEEAsset.fetch_asset_source('countries')).
            filter(ee.Filter.inList('name', names)))
        return countries

    def get_cropland_urban_mask(self):
        """
        Get Cropland and urban mask
        """
        glc_coll = ee.ImageCollection(
            GEEAsset.fetch_asset_source('globe_land30')
        )
        glc_img = glc_coll.mosaic()

        masked = (glc_img.neq(10)
                  .And(glc_img.neq(60))
                  .And(glc_img.neq(80))
                  .And(glc_img.neq(100))
                  .And(glc_img.neq(255)))
        return masked

    def _process_cgls(self, col):
        """
        Process Copernicus Glocal Land Service.
        """
        bg = (col.select('bare-coverfraction').
              add(col.select('urban-coverfraction')))
        t = (col.select('tree-coverfraction').
             add(col.select('shrub-coverfraction')))
        g = col.select('grass-coverfraction')
        return (bg.rename(['bg'])
                .addBands(t.rename(['t']))
                .addBands(g.rename(['g']))
                .copyProperties(col)
                .set('year', ee.Number.parse(col.get('system:index'))))

    def get_soil_carbon(
        self, start_date: datetime.date = None, end_date: datetime.date = None,
        clip_to_countries = True, aoi = None
    ):
        """
        Get image for soil carbon mean.

        Parameters
        ----------
        start_date : datetime.date
            Start date to filter soil carbon asset.
        end_date: datetime.date
            End date to filter soil carbon asset.
        """
        # Coast fragment fraction 0-1
        cfvo = (ee.Image(GEEAsset.fetch_asset_source('soc_grids_cfvo'))
                .selfMask()
                .rename('soil_cfvo')
                .divide(1000))

        cfvo2 = (ee.Image(GEEAsset.fetch_asset_source('soc_stone_content'))
                 .select('mean_0_20')
                 .rename('soil_cfvo')
                 .divide(100))

        cfvo = ee.ImageCollection([cfvo2.float(), cfvo.float()]).mosaic()

        # Additional SOC data from iSDA dataset for the rest of Africa
        # Convert to SOC stocks using bulk density, fraction coarse fragments
        # Fill in gaps with SoilGrids

        isda = ee.Image(
            GEEAsset.fetch_asset_source('soc_isda')
        )
        isda = ee.Image(isda.divide(10)).exp().subtract(1)
        # Soil bulk density (fine earth) g/m³
        bd = (ee.Image(GEEAsset.fetch_asset_source('soc_grids_bd'))
              .rename('soil_bd')
              .selfMask()
              .divide(100))

        bd2 = (ee.Image(GEEAsset.fetch_asset_source('soc_bulk_density'))
               .select('mean_0_20')
               .rename('soil_bd')
               .divide(100))
        bd = ee.ImageCollection([bd2.float(), bd.float()]).mosaic()
        isda = (isda.multiply(bd)
                .multiply(ee.Image(1).subtract(cfvo))
                .multiply(0.6)
                .rename('SOC'))

        soc_col = self.get_soc_col(start_date, end_date)
        lt_mean = (soc_col
                   # Uncomment the following line to filter years if necessary
                   # .filterMetadata('year', 'greater_than', 2000)
                   .select(1).median().rename('SOC'))

        # Get mean SOC from Venter et al and iSDA
        soc_lt_mean = ee.ImageCollection(
            [isda.float(), lt_mean.float()]
        ).mean()
        if clip_to_countries:
            soc_lt_mean = soc_lt_mean.clipToCollection(self.countries)
        elif aoi:
            soc_lt_mean = soc_lt_mean.clipToCollection(aoi)
        return soc_lt_mean

    def get_grazing_capacity(self):
        """
        Get grazing capacity image, clipped by country.
        """
        masked = self.get_cropland_urban_mask()

        # Import pre-exported grazing capacity map
        grazing_capacity = ee.Image(
            GEEAsset.fetch_asset_source('grazing_capacity')
        )
        grazing_capacity = grazing_capacity.rename('grazingCap')
        grazing_capacity = (grazing_capacity
                            .updateMask(masked)
                            .unmask(0)
                            .clipToCollection(self.countries))
        return grazing_capacity

    def get_soc_col(
        self, start_date: datetime.date = None, end_date: datetime.date = None
    ):
        """
        Get soil organic carbon data.

        Parameters
        ----------
        start_date : datetime.date
            Start date to filter soil carbon asset.
        end_date: datetime.date
            End date to filter soil carbon asset.
        """
        # Import soil organic carbon data from Venter et al. 2021
        # https://www.sciencedirect.com/science/article/pii/S0048969721004526
        soc_col = ee.ImageCollection(
            GEEAsset.fetch_asset_source('soil_carbon')
        )

        def process_image(i):
            i = i.divide(ee.Image(1000)).copyProperties(i)
            year = ee.Number(i.get('year'))
            return ee.Image(year).int().addBands(i).set('year', year)

        soc_col = soc_col.map(process_image)

        # filter by year range
        if start_date and end_date:
            soc_col = soc_col.filter(
                ee.Filter.rangeContains(
                    'year', start_date.year, end_date.year
                )
            )

        return soc_col

    def get_soil_carbon_change(
        self, start_date: datetime.date = None, end_date: datetime.date = None,
        clip_to_countries = True, aoi = None
    ):
        """
        Get soil carbon change, clipped by countries.

        Parameters
        ----------
        start_date : datetime.date
            Start date to filter soil carbon asset.
        end_date: datetime.date
            End date to filter soil carbon asset.
        """
        # SOC mean
        soc_col = self.get_soc_col(start_date, end_date)

        # SOC trend
        trend_sens_img = soc_col.reduce(ee.Reducer.sensSlope())
        trend_sens_img = trend_sens_img.rename(['scale', 'offset'])

        soc_lt_trend = (trend_sens_img.select('scale').
                        multiply(35))
        if clip_to_countries:
            soc_lt_trend = soc_lt_trend.clipToCollection(self.countries)
        elif aoi:
            soc_lt_trend = soc_lt_trend.clipToCollection(
                aoi
            )
        return soc_lt_trend

    def get_spatial_layer_dict(
        self, start_date: datetime.date = None, end_date: datetime.date = None
    ):
        """
        Get spatial layer dictionary.

        Parameters
        ----------
        start_date : datetime.date
            Start date to filter assets: modis_vegetation,
            cgls_ground_cover, and soil_carbon.
        end_date: datetime.date
            End date to filter assets: modis_vegetation,
            cgls_ground_cover, and soil_carbon.
        """
        # Get MODIS vegetation data
        modis_veg = ee.ImageCollection(
            GEEAsset.fetch_asset_source('modis_vegetation')
        )
        if start_date and end_date:
            modis_veg = modis_veg.filterDate(
                start_date.isoformat(),
                end_date.isoformat()
            )
        else:
            modis_veg = modis_veg.filterDate('2016-01-01', '2020-01-01')
        modis_veg = (
            modis_veg.select(['NDVI', 'EVI'])
            .map(lambda i: i.divide(10000))
        )

        evi_baseline = (modis_veg.select('EVI').
                        median().clipToCollection(self.countries))
        ndvi_baseline = (modis_veg.select('NDVI').
                         median().clipToCollection(self.countries))

        # Get fractional ground cover from CGLS
        cgls_col = ee.ImageCollection(
            GEEAsset.fetch_asset_source('cgls_ground_cover')
        )
        if start_date and end_date:
            cgls_col = cgls_col.filterDate(
                start_date.isoformat(),
                end_date.isoformat()
            )
        cgls_col = (
            cgls_col.select(
                [
                    'bare-coverfraction', 'crops-coverfraction',
                    'urban-coverfraction', 'shrub-coverfraction',
                    'grass-coverfraction', 'tree-coverfraction'
                ]
            ).filterBounds(self.countries))

        cgls_col = cgls_col.map(self._process_cgls)
        cgls = cgls_col.median()
        bg = cgls.select('bg').clipToCollection(self.countries)
        t = cgls.select('t').clipToCollection(self.countries)
        g = cgls.select('g').clipToCollection(self.countries)

        grazing_capacity = self.get_grazing_capacity()
        soc_lt_mean = self.get_soil_carbon(start_date, end_date)
        soc_lt_trend = self.get_soil_carbon_change(start_date, end_date)

        # Dictionary with names for map layers and their ee.Image() objects
        spatial_layer_dict = {
            'EVI': evi_baseline,
            'NDVI': ndvi_baseline,
            'Bare ground': bg,
            'Grass cover': g,
            'Woody cover': t,
            'Grazing capacity': grazing_capacity,
            'Soil carbon': soc_lt_mean,
            'Soil carbon change': soc_lt_trend
        }
        gpw_dict = gpw_spatial_analysis_dict(
            self.countries, start_date, end_date
        )
        spatial_layer_dict.update(gpw_dict)
        return spatial_layer_dict

    def get_landscape_dict(self):
        """
        Get grazing capacity image, clipped by country.
        """
        # Define the geometries
        geometry = ee.Geometry.Polygon(
            [[[31.23125396489256, -22.2108383566201],
              [31.23125396489256, -24.229971486534726],
              [33.42302642583006, -24.229971486534726],
              [33.42302642583006, -22.2108383566201]]])

        geometry2 = ee.Geometry.MultiPolygon(
            [[[[28.33378423367544, -30.249456381789305],
               [28.33378423367544, -30.897391153446016],
               [29.23466313992544, -30.897391153446016],
               [29.23466313992544, -30.249456381789305]]],
             [[[28.7890869564936, -32.05624939716554],
               [28.7890869564936, -32.208593381736804],
               [28.883844036571723, -32.208593381736804],
               [28.883844036571723, -32.05624939716554]]]])

        geometry3 = ee.Geometry.Polygon(
            [[[20.95024748677959, -17.842248671588656],
              [20.95024748677959, -21.094178276654002],
              [25.190970143029585, -21.094178276654002],
              [25.190970143029585, -17.842248671588656]]])

        geometry4 = ee.Geometry.Polygon(
            [[[29.187987374711472, -22.788392235251568],
              [29.187987374711472, -23.137384763111807],
              [29.970763253617722, -23.137384763111807],
              [29.970763253617722, -22.788392235251568]]])

        geometry5 = ee.Geometry.Polygon(
            [[[31.2569524356448, -24.525712407318565],
              [31.2569524356448, -24.745411382234263],
              [31.52337089267605, -24.745411382234263],
              [31.52337089267605, -24.525712407318565]]])

        geometry6 = ee.Geometry.Polygon(
            [[[28.690026287829856, -21.346586704704198],
              [28.690026287829856, -22.47286905403228],
              [29.947960858142356, -22.47286905403228],
              [29.947960858142356, -21.346586704704198]]])

        geometry7 = ee.Geometry.Polygon(
            [[[17.449015007575344, -28.89105074204393],
              [17.449015007575344, -30.513248612037206],
              [18.294962273200344, -30.513248612037206],
              [18.294962273200344, -28.89105074204393]]])

        geometry8 = ee.Geometry.Polygon(
            [[[28.266480385610254, -28.243949117596102],
              [28.266480385610254, -31.550492042788992],
              [31.309693276235254, -31.550492042788992],
              [31.309693276235254, -28.243949117596102]]])

        geometry9 = ee.Geometry.Polygon(
            [[[32.08297498295084, -22.215135255355992],
              [32.08297498295084, -23.43024891314733],
              [33.47823865482584, -23.43024891314733],
              [33.47823865482584, -22.215135255355992]]])

        geometry10 = ee.Geometry.Polygon(
            [[[24.555562849533654, -17.69827351054879],
              [25.549825544846154, -17.69827351054879],
              [25.549825544846154, -16.83538161448828],
              [24.555562849533654, -16.83538161448828]]])

        landscapesDict = {
            'Limpopo NP': geometry,
            'UCPP': geometry2,
            'Ngamiland': geometry3,
            'Soutpansberg': geometry4,
            'K2C': geometry5,
            'Mapungubwe TFCA': geometry6,
            'Namakwa': geometry7,
            'Drakensberg Sub-Escarpment': geometry8,
            'Bahine NP': geometry9,
            'Zambia': geometry10
        }
        return landscapesDict

    def get_selected_area(self, aoi, is_custom_geom=False):
        """
        Get a FeatureCollection from area of interest.

        Parameters
        ----------
        aoi : ee.Polygon or ee.FeatureCollection
            Polygon area of interest.
        is_custom_geom : boolean
            If False, then find Communities polygon that intersects with aoi.

        Returns
        -------
        ee.FeatureCollection
        """
        communities = self.get_communities()
        selected_area = None
        if is_custom_geom:
            selected_area = ee.FeatureCollection([
                ee.Feature(aoi, {'name': 'Custom Area'})
            ])
            selected_area = selected_area.map(lambda feature: feature.set(
                'area', feature.geometry().area().divide(10000)
            ))
        else:
            selected_area = communities.filterBounds(aoi)
        return selected_area


class AnalysisResultsCacheUtils:
    """Analysis results cache utilities."""

    def __init__(self, inputs):
        from analysis.utils import sort_nested_structure
        self.inputs = sort_nested_structure(inputs)

    def get_analysis_cache(self):
        """Get analysis cache."""
        cache = AnalysisResultsCache.objects.filter(
            analysis_inputs=self.inputs
        )
        if cache.exists():
            cache = cache.first()
            return cache.analysis_results
        return None

    def create_analysis_cache(self, results, ttl: int = None):
        """Create analysis cache."""
        from analysis.utils import sort_nested_structure

        results = sort_nested_structure(results)
        AnalysisResultsCache.save_cache_with_ttl(
            ttl=ttl,
            analysis_inputs=self.inputs,
            analysis_results=results
        )
        return results


def get_rel_diff(
        spatial_layer_dict: dict,
        analysis_dict: dict,
        reference_layer: dict
):
    """
    Get relative difference between reference layer.
    """
    # Select the image layer from the spatial layer dictionary
    # based on the variable in analysisDict
    img_select = spatial_layer_dict[analysis_dict['variable']]
    img_select = img_select.rename('val')

    geo_manual = None
    if reference_layer['type'] == 'Polygon':
        geo_manual = ee.Geometry.Polygon(reference_layer['coordinates'])
    else:
        geo_manual = ee.Geometry.MultiPolygon(reference_layer['coordinates'])

    # Calculate mean using reduceRegion
    red = img_select.reduceRegion(
        reducer=ee.Reducer.mean(),
        geometry=geo_manual,
        scale=60,
        bestEffort=True
    )

    # Extract the mean value
    mean = ee.Number(red.get('val'))

    # Calculate relative difference
    rel_diff = (img_select.subtract(ee.Image(mean))
                .divide(ee.Image(mean))
                .multiply(ee.Image(100)))
    return rel_diff


def run_monthly_analysis(
        start_date, test_years, test_months, select_geo, is_custom_geom,
        select_names, analysis_cache
):
    """Run monthly analysis."""
    current_date = datetime.datetime.now().date()
    dates = [
        datetime.date(
            ty, test_months[idx], 1
        ) for idx, ty in enumerate(test_years)
    ]
    # use max in case dates are not ordered
    end_date = max(dates)

    # use start date of 2015-01-01
    date_ranges = split_dates_by_year(
        datetime.date(2015, 1, 1),
        end_date
    )

    # Map function to create a 'date' property
    def add_date(ft):
        date = ee.Date.parse(
            'yyyy-MM-dd',
            ee.String(ft.get('year')).cat(ee.String('-01-01'))
        ).advance(
            ee.Number(ft.get('month')), 'months'
        ).advance(-1, 'months')
        return ft.set('date', date.millis())

    collections = []
    for year_start, year_end in date_ranges:
        if year_start.year == current_date.year:
            # add 1 month
            test_dt = (
                year_end + relativedelta(months=1)
            ).isoformat()
            monthly_table = calculate_temporal(
                select_geo,
                year_start.isoformat(),
                test_dt,
                resolution='month',
                resolution_step=1,
                is_custom_geom=is_custom_geom
            )
            monthly_table = monthly_table.map(
                lambda feature: feature.setGeometry(None)
            )
        else:
            asset_key = f'monthly_temporal_{year_start.year}'
            asset = GEEAsset.fetch_asset_source(asset_key)
            monthly_table = ee.FeatureCollection(asset)
            monthly_table = monthly_table.filter(
                ee.Filter.inList('Name', select_names)
            )

        monthly_table = monthly_table.select(
            ['Name', 'ndvi', 'evi', 'bare', 'year', 'month'],
            ['Name', 'NDVI', 'EVI', 'Bare ground', 'year', 'month']
        )

        monthly_table = monthly_table.map(add_date)
        collections.append(monthly_table)

    # Merge them all into one
    merged_fc = reduce(lambda x, y: x.merge(y), collections)
    to_plot_ts = merged_fc.sort('Name').sort('date')
    # For plotting, just use the reference periods
    date_list_ee = ee.List(
        [
            start_date.isoformat()
        ] + [dt.isoformat() for dt in dates]
    ).map(lambda d: ee.Date(d).millis())
    to_plot = to_plot_ts.filter(
        ee.Filter.inList('date', date_list_ee)
    )
    return analysis_cache.create_analysis_cache(
        (
            to_plot.getInfo(),
            to_plot_ts.getInfo()
        )
    )


def run_analysis(locations: list, analysis_dict: dict, *args, **kwargs):
    """
    Run baseline, spatial, and temporal analysis

    :param locations: List of dictionary with lat and lon
    :param analysis_dict: Analysis Dictionary
    """
    analysis_cache = AnalysisResultsCacheUtils({
        'locations': locations,
        'analysis_dict': analysis_dict,
        'args': args,
        'kwargs': kwargs
    })
    output = analysis_cache.get_analysis_cache()
    if output:
        return output
    input_layers = InputLayer()
    selected_geos = input_layers.get_selected_geos()
    communities = input_layers.get_communities()
    baseline_table = input_layers.get_baseline_table()

    features_geo = []
    for location in locations:
        geo = ee.Geometry.Point(
            [location.get('lon'), location.get('lat')]
        )
        features_geo.append(ee.Feature(geo))
    selected_geos = selected_geos.merge(
        ee.FeatureCollection(features_geo)
    )
    select_names = None

    custom_geom = kwargs.get('custom_geom', None)
    if custom_geom:
        custom_geom = ee.FeatureCollection([
            ee.Feature(
                ee.Geometry.Polygon(custom_geom['coordinates']) if
                custom_geom['type'] == 'Polygon' else
                ee.Geometry.MultiPolygon(custom_geom['coordinates'])
            )
        ])
        select_names = communities.filterBounds(custom_geom).distinct(
            ['Name']
        ).reduceColumns(ee.Reducer.toList(), ['Name']).getInfo()['list']
    else:
        select_names = communities.filterBounds(selected_geos).distinct(
            ['Name']
        ).reduceColumns(ee.Reducer.toList(), ['Name']).getInfo()['list']

    if analysis_dict['analysisType'] == "Spatial":
        reference_layer = kwargs.get('reference_layer', None)
        if not reference_layer:
            raise ValueError("Reference layer not provided")
        filter_start_date, filter_end_date = spatial_get_date_filter(
            analysis_dict
        )
        rel_diff = get_rel_diff(
            input_layers.get_spatial_layer_dict(
                filter_start_date, filter_end_date
            ),
            analysis_dict,
            reference_layer
        )
        reduced = rel_diff.reduceRegions(
            collection=(
                custom_geom if custom_geom else
                communities.filterBounds(selected_geos)
            ),
            reducer=ee.Reducer.mean(),
            scale=60,
            tileScale=4
        )
        return analysis_cache.create_analysis_cache(reduced.getInfo())

    if analysis_dict['analysisType'] == "Baseline":
        has_dates = (
            analysis_dict['Baseline']['startDate'] and
            analysis_dict['Baseline']['endDate']
        )
        if has_dates:
            if custom_geom:
                select = calculate_baseline(
                    ee.Geometry.Polygon(custom_geom['coordinates']) if
                    custom_geom['type'] == 'Polygon' else
                    ee.Geometry.MultiPolygon(custom_geom['coordinates']),
                    analysis_dict['Baseline']['startDate'],
                    analysis_dict['Baseline']['endDate'],
                    is_custom_geom=True
                )
            else:
                select = calculate_baseline(
                    selected_geos,
                    analysis_dict['Baseline']['startDate'],
                    analysis_dict['Baseline']['endDate'],
                    is_custom_geom=False
                )
        else:
            if custom_geom:
                select = baseline_table.filterBounds(custom_geom)
            else:
                select = baseline_table.filterBounds(selected_geos)

            # add livestock baseline
            livestock_baseline = calculate_livestock_baseline(
                custom_geom if custom_geom else
                communities.filterBounds(selected_geos)
            )
            join_filter = ee.Filter.equals(
                leftField='Name',
                rightField='Name'
            )
            inner_join = ee.Join.inner()
            joined_fc = inner_join.apply(
                select,
                livestock_baseline,
                join_filter
            )
            # flatten the joined features
            select = joined_fc.map(
                lambda f: ee.Feature(f.get('primary'))
                            .copyProperties(ee.Feature(f.get('secondary')))
            )
        return analysis_cache.create_analysis_cache(select.getInfo())

    if analysis_dict['analysisType'] == "Temporal":
        variable = analysis_dict['variable']
        res = analysis_dict['t_resolution']
        baseline_yr = int(analysis_dict['Temporal']['Annual']['ref'])
        test_years = [
            int(year) for year in analysis_dict['Temporal']['Annual']['test']
        ]
        indicator = Indicator.objects.filter(
            variable_name=variable
        ).first()
        if not indicator:
            raise ValueError(f"Indicator for variable {variable} not found")

        if indicator.source == IndicatorSource.GPW:
            baseline_dt = datetime.date(
                baseline_yr, 1, 1
            )
            select_geo = input_layers.get_selected_area(
                custom_geom if custom_geom else selected_geos,
                True if custom_geom else False
            )

            # Run analysis for GPW datasets
            return gpw_annual_temporal_analysis(
                variable,
                baseline_dt,
                test_years,
                select_geo,
                analysis_cache
            )

        temporal_table, temporal_table_yr = input_layers.get_temporal_table()

        if res == "Quarterly":
            landscapes_dict = input_layers.get_landscape_dict()
            if (
                    analysis_dict['Temporal']['Annual']['ref'] == 2023 or
                    analysis_dict['Temporal']['Annual']['test'] == 2023
            ):
                new_stats = get_latest_stats(
                    custom_geom if custom_geom else
                    landscapes_dict[analysis_dict['landscape']],
                    custom_geom if custom_geom else
                    communities.filterBounds(selected_geos)
                )
                new_stats = new_stats.select(
                    ['Name', 'ndvi', 'evi', 'bare', 'year', 'month'],
                    ['Name', 'NDVI', 'EVI', 'Bare ground', 'year', 'month']
                )
                new_stats = new_stats.map(lambda ft: ft.set(
                    'date', ee.Date.parse(
                        'yyyy-mm-dd',
                        ee.String(
                            ft.get('year')
                        ).cat(
                            ee.String('-01-01')
                        )
                    ).advance(
                        ee.Number(ft.get('month')), 'months'
                    ).millis()
                ))
                temporal_table = temporal_table.merge(new_stats)

            baseline_quart = quarter_dict[
                analysis_dict['Temporal']['Quarterly']['ref']
            ]
            test_quarts = [
                quarter_dict[quart] for quart in
                analysis_dict['Temporal']['Quarterly']['test']
            ]

            # Get annual years
            ref_year = int(analysis_dict['Temporal']['Annual']['ref'])
            test_years = [
                int(year) for year in
                analysis_dict['Temporal']['Annual']['test']
            ]

            # Create filters for reference year and all test years
            year_filters = []

            # Add reference year filter
            year_filters.append(
                ee.Filter.And(
                    ee.Filter.eq('year', ref_year),
                    ee.Filter.eq('month', baseline_quart)
                )
            )

            # Add filters for each combination of test year and test quarter
            for idx, test_year in enumerate(test_years):
                year_filters.append(
                    ee.Filter.And(
                        ee.Filter.eq('year', test_year),
                        ee.Filter.eq('month', test_quarts[idx])
                    )
                )

            to_plot = temporal_table.filter(
                ee.Filter.inList('Name', select_names)
            ).filter(
                ee.Filter.Or(*year_filters)
            )
        elif res == 'Monthly':
            select_geo = communities.filter(
                ee.Filter.inList('Name', select_names)
            )
            if custom_geom:
                select_geo = (
                    ee.Geometry.Polygon(custom_geom['coordinates']) if
                    custom_geom['type'] == 'Polygon' else
                    ee.Geometry.MultiPolygon(custom_geom['coordinates'])
                )
            baseline_month = int(analysis_dict['Temporal']['Monthly']['ref'])
            test_months = [
                int(month) for month in
                analysis_dict['Temporal']['Monthly']['test']
            ]
            baseline_dt = datetime.date(
                baseline_yr, baseline_month, 1
            )
            return run_monthly_analysis(
                baseline_dt, test_years, test_months,
                select_geo, custom_geom is not None,
                select_names, analysis_cache
            )
        else:
            to_plot = temporal_table_yr.filter(
                ee.Filter.inList('Name', select_names)
            ).filter(
                ee.Filter.inList('year', [baseline_yr] + test_years)
            )

        to_plot = to_plot.sort('Name').sort('date')

        to_plot_ts = temporal_table.filter(
            ee.Filter.inList('Name', select_names)
        )
        to_plot_ts = to_plot_ts.sort('Name').sort('date')
        return analysis_cache.create_analysis_cache(
            (
                to_plot.getInfo(),
                to_plot_ts.getInfo()
            )
        )


def initialize_engine_analysis():
    """
    Initializes the Earth Engine API for analysis.
    """
    if os.path.exists(SERVICE_ACCOUNT_KEY):
        credentials = ee.ServiceAccountCredentials(
            SERVICE_ACCOUNT,
            SERVICE_ACCOUNT_KEY)
    else:
        credentials = ee.ServiceAccountCredentials(
            SERVICE_ACCOUNT,
            key_data=base64.b64decode(SERVICE_ACCOUNT_KEY).decode('utf-8')
        )
    try:
        # Initialize the Earth Engine API with the service account
        ee.Initialize(credentials)
        print("Earth Engine initialized successfully.")
    except ee.EEException as e:
        print("Earth Engine initialization failed:", e)


def add_indices(image):
    """
    Adds vegetation indices (NDVI, NBR, EVI) to a Sentinel-2 image.
    The input image is expected to have bands named 'nir', 'red', and 'swir2'.

    Parameters
    ----------
    image : ee.Image
        The input Sentinel-2 image with bands 'nir', 'red', and 'swir2'.

    Returns
    -------
    ee.Image
    """
    evi = image.expression(
        '2.5 * ((NIR - RED) / (NIR + (2.4 * RED) + 1000))', {
            'NIR': image.select('nir'),
            'RED': image.select('red')
        }).rename('evi')
    ndvi = image.normalizedDifference(['nir', 'red']).rename('ndvi')
    nbr = image.normalizedDifference(['nir', 'swir2']).rename('nbr')
    return image.addBands([ndvi, nbr, evi])


def get_s2_cloud_masked(
    aoi, start_date, end_date,
    scene_cloud_threshold=None, cloud_mask_probability=None,
    sentinel2_asset_key='sentinel2_sr_harmonized'
):
    """
    Retrieves a cloud-masked Sentinel-2 image collection over
        a specified area and date range.

    Parameters
    ----------
    aoi : ee.Geometry
        The area of interest over which to retrieve the images.
    start_date : str
        The start date (inclusive) in 'YYYY-MM-DD' format.
    end_date : str
        The end date (exclusive) in 'YYYY-MM-DD' format.
    scene_cloud_threshold : float, optional
        The maximum allowable cloud percentage for the images.
        Default is 20.
    cloud_mask_probability : float, optional
        The probability threshold for cloud masking.
        Default is 30.
    sentinel2_asset_key : str, optional
        The asset key for the Sentinel-2 image collection.
        Default is 'sentinel2_sr_harmonized'.
    Returns
    -------
    ee.ImageCollection
        A collection of cloud-masked Sentinel-2 images with added indices.

    Examples
    --------
    >>> # Define an area of interest
    >>> aoi = ee.Geometry.Rectangle([30.0, -1.0, 30.01, -0.99])
    >>> # Specify date range
    >>> start_date = '2023-01-01'
    >>> end_date = '2023-01-31'
    >>> # Get the cloud-masked image collection
    >>> s2_collection = get_s2_cloud_masked(aoi, start_date, end_date)
    >>> # Print the number of images retrieved
    >>> print('Number of images:', s2_collection.size().getInfo())
    """
    scene_cloud_threshold = (
        scene_cloud_threshold or DEFAULT_SCENE_CLOUD_THRESHOLD
    )
    cloud_mask_probability = (
        cloud_mask_probability or DEFAULT_CLOUD_MASK_PROBABILITY
    )
    s2_sr = ee.ImageCollection(
        GEEAsset.fetch_asset_source(sentinel2_asset_key)
    ) \
        .filterBounds(aoi) \
        .filterDate(start_date, end_date) \
        .filter(
            ee.Filter.lt('CLOUDY_PIXEL_PERCENTAGE', scene_cloud_threshold))

    s2_clouds = ee.ImageCollection(
        GEEAsset.fetch_asset_source('sentinel2_clouds')
    ) \
        .filterBounds(aoi) \
        .filterDate(start_date, end_date)

    inner_join = ee.Join.inner()
    ee_filter = ee.Filter.equals(
        leftField='system:index',
        rightField='system:index'
    )

    joined = inner_join.apply(s2_sr, s2_clouds, ee_filter)

    def merge_bands(feature):
        """
        Merges the Sentinel-2 SR image with the cloud probability image and
            applies the cloud mask.

        Parameters
        ----------
        feature : ee.Feature
            A feature containing 'primary' (SR image) and 'secondary'
            (cloud probability image).

        Returns
        -------
        ee.Image
            The cloud-masked Sentinel-2 SR image.
        """
        img = ee.Image(feature.get('primary'))
        cloud_prob = ee.Image(feature.get('secondary'))
        is_not_cloud = cloud_prob.select(
            'probability'
        ).lt(cloud_mask_probability)
        return img.updateMask(
            is_not_cloud
        ).copyProperties(img, img.propertyNames())

    s2_sr_with_cloud_mask = ee.ImageCollection(joined.map(merge_bands))

    s2 = s2_sr_with_cloud_mask \
        .select(S2_BANDS, S2_NAMES) \
        .map(add_indices)

    return s2.select(select_bands)


def get_nrt_sentinel(aoi, months, start_date, end_date):
    """
    Retrieves a near real-time Sentinel-2 image by
     computing the median over the past specified number of months.

    Parameters
    ----------
    aoi : ee.Geometry
        The area of interest over which to retrieve the images.
    months : int
        The number of months in the past over which
        to compute the median image.
    start_date : str
        The start date (inclusive) in 'YYYY-MM-DD' format.
    end_date : str
        The end date (exclusive) in 'YYYY-MM-DD' format.

    Returns
    -------
    ee.Image
        A near real-time median Sentinel-2 image over the specified area.

    Example
    -------
    >>> # Define an area of interest
    >>> aoi = ee.Geometry.Rectangle([30.0, -1.0, 30.1, -0.9])
    >>> # Get a near real-time image over the past 2 months
    >>> nrt_image = get_nrt_sentinel(
        aoi, months=2, '2022-06-01', '2025-01-01')
    """
    col = get_s2_cloud_masked(
        aoi, start_date, end_date)
    now_dt = ee.Date(datetime.datetime.now(datetime.UTC))
    nrt_img = col.filterDate(
        now_dt.advance(-months, 'month'), now_dt).median()
    return nrt_img


def get_fire_frequency(self, aoi):
    """
    Get fire frequency layer clipped to area of interest.
    """
    fire_freq = calculate_firefreq(
        aoi,
        start_date='2000-01-01',
        end_date='2022-01-01'
    )
    return fire_freq


def get_woody_cover(self, start_date=None, end_date=None, aoi=None):
    """
    Get woody cover (tree + shrub) clipped to AOI or countries.
    """
    cgls = ee.ImageCollection(
        GEEAsset.fetch_asset_source('cgls_ground_cover')
    )
    if start_date and end_date:
        cgls = cgls.filterDate(start_date.isoformat(), end_date.isoformat())
    cgls = cgls.select(['tree-coverfraction', 'shrub-coverfraction'])
    woody_cover = cgls.median().reduce(ee.Reducer.sum()).rename('Woody cover')
    if aoi:
        return woody_cover.clip(aoi)
    return woody_cover.clipToCollection(self.countries)


def get_grazing_capacity_layer(self, aoi=None):
    """
    Get pre-calculated grazing capacity, optionally clipped to AOI.
    """
    img = ee.Image(GEEAsset.fetch_asset_source('grazing_capacity'))
    if aoi:
        return img.rename('grazing_capacity').clip(aoi)
    return img.rename('grazing_capacity').clipToCollection(self.countries)


def get_soc_col(self, start_date=None, end_date=None):
    """
    Returns the soil organic carbon (SOC) image collection,
    optionally filtered by year range.
    """
    soc_col = ee.ImageCollection(GEEAsset.fetch_asset_source('soil_carbon'))

    def process_image(img):
        img = img.divide(ee.Image(1000)).copyProperties(img)
        year = ee.Number(img.get('year'))
        return ee.Image(year).int().addBands(img).set('year', year)

    soc_col = soc_col.map(process_image)

    # Filter by year if provided
    if start_date and end_date:
        soc_col = soc_col.filter(
            ee.Filter.rangeContains('year', start_date.year, end_date.year)
        )

    return soc_col


def get_soil_carbon(
        self, start_date=None, end_date=None, clip_to_countries=True, aoi=None
):
    """
    Returns mean Soil Organic Carbon (SOC) image clipped by countries or AOI.
    """
    soc_col = self.get_soc_col(start_date, end_date)

    # Take median of selected SOC band (assumed to be band 1)
    soc_mean = soc_col.select(1).median().rename("SOCltMean")

    if clip_to_countries:
        return soc_mean.clipToCollection(self.countries)
    elif aoi:
        return soc_mean.clip(aoi)
    return soc_mean


def get_soil_carbon_layer(self, aoi=None):
    """
    Get SOC long-term mean image, optionally clipped.
    """
    return self.get_soil_carbon(
        start_date=datetime.date(2000, 1, 1),
        end_date=datetime.date(2022, 1, 1),
        aoi=aoi,
        clip_to_countries=not aoi
    ).rename('soil_carbon')


def get_soil_carbon_change(
        self, start_date=None, end_date=None, clip_to_countries=True, aoi=None
):
    """
    Returns SOC change (trend) image using
    Sen's slope clipped by countries or AOI.
    """
    soc_col = self.get_soc_col(start_date, end_date)

    # Calculate trend using Sen's slope
    trend_img = soc_col.reduce(ee.Reducer.sensSlope())
    soc_trend = trend_img.select('scale').multiply(35).rename("SOCltTrend")

    if clip_to_countries:
        return soc_trend.clipToCollection(self.countries)
    elif aoi:
        return soc_trend.clip(aoi)
    return soc_trend


def get_soil_carbon_change_layer(self, aoi=None):
    """
    Get SOC trend (change) image, optionally clipped.
    """
    return self.get_soil_carbon_change(
        start_date=datetime.date(2000, 1, 1),
        end_date=datetime.date(2022, 1, 1),
        aoi=aoi,
        clip_to_countries=not aoi
    ).rename('soil_carbon_change')


def quarterly_medians(
    collection, date_start, unit, step, reducer, date_end = None
):
    """
    Calculates periodic aggregate images (e.g., quarterly medians)
     from an image collection.

    Parameters
    ----------
    collection : ee.ImageCollection
        The input image collection to aggregate.
    date_start : str
        The start date (inclusive) in 'YYYY-MM-DD' format for aggregation.
    unit : str
        The unit of time for the intervals (e.g., 'month', 'year').
    step : int
        The length of each interval in units specified by 'unit'
        (e.g., 3 for quarterly if unit is 'month').
    reducer : ee.Reducer
        The reducer to apply over each interval (e.g., ee.Reducer.median()).
    date_end : str
        The end date (exclusive) in 'YYYY-MM-DD' format for aggregation.
        Default to use the latest date in dataset.

    Returns
    -------
    ee.ImageCollection
        An image collection where each image represents the
        aggregated result over an interval.

    Example
    -------
    >>> # Assume 'sc' is an ee.ImageCollection of Sentinel-2 images.
    >>> # Calculate quarterly median images starting from '2021-01-01'.
    >>> quarterly_images = quarterly_medians(
    ...     collection=sc,
    ...     date_start='2021-01-01',
    ...     unit='month',
    ...     step=3,
    ...     reducer=ee.Reducer.median()
    ... )
    >>> print('Number of quarterly images:', quarterly_images.size().getInfo())
    """
    start_date = ee.Date.parse('YYYY-MM-dd', date_start)
    start_date = start_date.advance(
        ee.Number(0).subtract(
            start_date.getRelative('month', unit)), 'month')
    start_date = start_date.update(
        None, None, None, 0, 0, 0)

    if date_end is None:
        end_date = ee.Date(collection.sort(
            'system:time_start', False).first().get('system:time_start'))
        end_date = end_date.advance(
            ee.Number(0).subtract(end_date.getRelative('month', unit)),
            'month') \
            .advance(1, unit).advance(-1, 'month') \
            .update(None, None, None, 23, 59, 59)
    else:
        end_date = ee.Date.parse('YYYY-MM-dd', date_end)

    date_ranges = ee.List.sequence(
        0, end_date.difference(
            start_date, unit).round().subtract(1))

    def make_time_slice(num):
        """
        Creates an aggregated image for a specific interval.

        Parameters
        ----------
        num : ee.Number
            The interval number.

        Returns
        -------
        ee.Image
            The aggregated image for the interval.
        """
        start = start_date.advance(num, unit)
        start_date_num = start.millis()
        end = start.advance(step, unit).advance(-1, 'second')
        # Filter to the date range
        filtered = collection.filterDate(start, end)
        # Get the median
        unit_means = filtered.reduce(reducer) \
            .set('system:time_start', start_date_num,
                 'date', start,
                 'month', start.get('month'),
                 'year', start.get('year'))
        return unit_means

    new_collection = ee.ImageCollection(
        date_ranges.map(make_time_slice))

    if unit == 'month' and step == 3:
        new_collection = new_collection.filter(
            ee.Filter.inList('month', [1, 4, 7, 10]))

    return new_collection


def get_sent_quarterly(aoi):
    """
    Generates quarterly median Sentinel-2 images for
     the specified area of interest.

    Parameters
    ----------
    aoi : ee.Geometry
        The area of interest over which to retrieve and process the images.

    Returns
    -------
    ee.ImageCollection
        An image collection of quarterly median Sentinel-2 images,
        with bands renamed.

    Example
    -------
    >>> # Define an area of interest
    >>> aoi = ee.Geometry.Rectangle([30.0, -1.0, 30.1, -0.9])
    >>> # Get quarterly median Sentinel-2 images
    >>> quarterly_images = get_sent_quarterly(aoi)
    >>> print('Number of quarterly images:', quarterly_images.size().getInfo())
    """
    sentinel_2 = get_s2_cloud_masked(
        aoi, '2021-01-01', '2025-01-01')
    sent_quarterly = (
        quarterly_medians(
            sentinel_2, '2021-01-01', 'month', 3,
            ee.Reducer.median())
    )
    sent_quarterly = sent_quarterly.map(lambda i: i.rename(select_bands))
    return sent_quarterly


def train_bgt(aoi, training_path):
    """
    Trains a Random Forest classifier to estimate
     bare ground, tree, and grass cover fractions.

    Parameters
    ----------
    aoi : ee.Geometry
        The area of interest over which to filter the training data.
    training_path : str
        The training data asset path.

    Returns
    -------
    ee.Classifier
        A trained Random Forest classifier with multi-probability output mode.

    Notes
    -----
    - The variable `TRAINING_DATA_ASSET_PATH` should be defined and point to
        the correct Earth Engine asset.
    - The variable `selectBands` should be a list of band names used as
        input features for the classifier.

    Example
    -------
    >>> training_path = ''
    >>> # Define an area of interest
    >>> aoi = ee.Geometry.Rectangle([30.0, -1.0, 30.1, -0.9])
    >>> # Train the classifier
    >>> classifier = train_bgt(aoi, training_path)
    """
    training_testing_master = ee.FeatureCollection(training_path)
    training_testing = training_testing_master.filterBounds(aoi)
    classifier = ee.Classifier.smileRandomForest(100).train(
        features=training_testing,
        classProperty='landcover',
        inputProperties=select_bands
    ).setOutputMode('MULTIPROBABILITY')
    return classifier


def classify_bgt(image, classifier):
    """
    Classifies an image into bare ground, tree, and grass cover fractions
     using a trained classifier.

    Parameters
    ----------
    image : ee.Image
        The input image to classify. Should contain the bands used
        during classifier training.
    classifier : ee.Classifier
        The trained classifier to apply to the image.

    Returns
    -------
    ee.Image
        An image with bands 'bare', 'tree', and 'grass',
        representing the percentage cover fractions (0-100%).

    Example
    -------
    >>> # Assume 'image' is a Sentinel-2 image prepared
    >>> # with the necessary bands.
    >>> # 'classifier' is a trained Random Forest classifier.
    >>> classified_image = classify_bgt(image, classifier)
    >>> # Display the bare ground percentage cover
    >>> Map.addLayer(
    >>>     classified_image.select(
    >>>        'bare'), {'min': 0, 'max': 100}, 'Bare Ground Cover')
    """
    classified_image = image.classify(classifier)
    perc_gc = (
        classified_image.arrayFlatten(
            [['bare', 'tree', 'grass']]).multiply(100)
    )
    return perc_gc


def get_latest_stats(geo, communities_select):
    """
    Calculates mean values of EVI, NDVI, and bare ground cover
     for specified regions.

    Parameters
    ----------
    geo : ee.Geometry
        The geometry defining the area over which to train the classifier.
    communities_select : ee.FeatureCollection
        The collection of regions (e.g., communities) over which
        to compute the statistics.

    Returns
    -------
    ee.FeatureCollection
        A collection of features containing the mean EVI, NDVI, and
        bare ground cover for each region and time period.


    Example
    -------
    >>> # Define the area for training
    >>> geo = ee.Geometry.Polygon([...])
    >>> # Define the communities over which to compute statistics
    >>> communities_select = ee.FeatureCollection('path/to/communities')
    >>> # Get the latest statistics
    >>> stats = get_latest_stats(geo, communities_select)
    >>> # Print the first feature
    >>> print(stats.first().getInfo())
    """
    col = get_sent_quarterly(communities_select)
    classifier = train_bgt(
        geo, GEEAsset.fetch_asset_source('random_forest_training')
    )

    def process_image(i):
        bg = classify_bgt(i, classifier).select('bare')
        img = i.select(['evi', 'ndvi']).addBands(bg)
        reduced = img.reduceRegions(
            collection=communities_select,
            reducer=ee.Reducer.mean(),
            scale=120,
            tileScale=4
        )
        reduced = reduced.map(
            lambda ft: ft.set('year', i.get('year'), 'month', i.get('month')))
        return reduced

    feats = col.map(process_image).flatten()
    return feats


def _start_export_task(task: ee.batch.Task, description):
    task.start()
    print(f"Export task '{description}' started.")

    while task.active():
        status = task.status()
        print(f"Task status: {status['state']}")
        time.sleep(10)

    final_status = task.status()
    print(f"Final task status: {final_status['state']}")
    if final_status['state'] == 'COMPLETED':
        print('Export completed successfully.')
    else:
        print('Export failed. Details:')
        print(final_status)
    return final_status


# TODO : Export image to google cloud storage
def export_image_to_drive(
        image,
        description,
        folder,
        file_name_prefix,
        scale,
        region,
        max_pixels=1e13,
        vis_params=None):
    """
    Exports an Earth Engine image to Google Drive and monitors the export task.

    Parameters
    ----------
    image : (ee.Image)
        The Earth Engine image to export.
    description : (str)
        Description of the task.
    folder : (str)
        Google Drive folder where the image will be saved.
    file_name_prefix : (str)
        Prefix for the output file name.
    scale : (float)
        Pixel resolution in meters.
    region : (Geometry)
        The region to export as a GeoJSON geometry or coordinates list.
    max_pixels : (int, optional)
        Maximum number of pixels allowed in the exported image.
        Defaults to 1e13.
    vis_params : (dict, optional)
        Visualization parameters for the image.
            Defaults to None.

    Returns
    ----------
    None
    """
    # Configure the export task
    # Reproject the image to EPSG:3857
    reprojected = image.reproject(crs='EPSG:3857', scale=scale)
    # Clip and mask the image using the geometry of selected features
    masked = reprojected.clip(region)
    # Unmask the image with a no-data value
    no_data_val = -9999
    final_image = masked.unmask(
        value=no_data_val, sameFootprint=True
    )
    task = ee.batch.Export.image.toDrive(
        image=(
            final_image.visualize(**vis_params) if vis_params else
            final_image
        ),
        description=description,
        folder=folder,
        fileNamePrefix=file_name_prefix,
        scale=scale,
        crs='EPSG:3857',
        region=region,
        maxPixels=max_pixels,
        formatOptions={
            'cloudOptimized': True,
            'noData': no_data_val
        }
    )

    return _start_export_task(task, description)


def export_table_to_drive(feature_collection, description, folder):
    """
    Exports a FeatureCollection to Google Drive.

    Parameters
    ----------
    feature_collection : ee.FeatureCollection
        The FeatureCollection to export.
    description : str
        Description of the export task.
    folder : str
        Google Drive folder where the file will be saved.

    Returns
    -------
    None
    """
    task = ee.batch.Export.table.toDrive(
        collection=feature_collection,
        description=description,
        folder=folder,
        fileFormat='CSV'
    )
    return _start_export_task(task, description)


def spatial_get_date_filter(analysis_dict):
    """Get spatial date filter from analysis_dict.

    Parameters
    ----------
    analysis_dict : dict
        Dictionary containing analysis parameters including temporal resolution
        and date specifications.

    Returns
    -------
    tuple
        A tuple containing (filter_start_date, filter_end_date)
        as datetime.date objects.
    """
    filter_start_date = None
    filter_end_date = None

    # Get temporal resolution
    t_resolution = analysis_dict.get('t_resolution', 'Annual')

    # Get reference values based on temporal resolution
    start_year = analysis_dict['Spatial'].get('Annual', {}).get('ref')
    end_year = analysis_dict['Spatial'].get('Annual', {}).get('test')

    if t_resolution == 'Annual':

        if start_year:
            filter_start_date = datetime.date(int(start_year), 1, 1)

        if end_year:
            # For annual year 2023, end date is December 31 on the same year
            if end_year == 2023:
                filter_end_date = datetime.date(int(end_year), 12, 31)
            else:
                # Otherwise, end date is January 1 next year
                filter_end_date = datetime.date(int(end_year) + 1, 1, 1)

    elif t_resolution == 'Quarterly':
        start_quarter = analysis_dict['Spatial'].get(
            'Quarterly', {}
        ).get('ref')
        end_quarter = analysis_dict['Spatial'].get('Quarterly', {}).get('test')

        if start_quarter and start_year:
            # Convert quarter to month (Q1=1, Q2=4, Q3=7, Q4=10)
            start_month = (int(start_quarter) - 1) * 3 + 1
            filter_start_date = datetime.date(int(start_year), start_month, 1)

        if end_quarter and end_year:
            # Calculate end date as the last day of
            # the last month in the quarter
            end_month = int(end_quarter) * 3  # Last month of the quarter

            # Handle December specially
            if end_month == 12:
                if end_year == 2023:
                    filter_end_date = datetime.date(int(end_year), 12, 31)
                else:
                    filter_end_date = datetime.date(int(end_year) + 1, 1, 1)
            else:
                # Last day of the month = first day of next month - 1 day
                # But since it's exclusive, we don't decrease by 1 day
                next_month_year = int(end_year)
                next_month = end_month + 1
                if next_month > 12:
                    next_month = 1
                    next_month_year += 1

                filter_end_date = datetime.date(
                    next_month_year,
                    next_month,
                    1
                )

    elif t_resolution == 'Monthly':
        start_month = analysis_dict['Spatial'].get('Monthly', {}).get('ref')
        end_month = analysis_dict['Spatial'].get('Monthly', {}).get('test')

        if start_month and start_year:
            filter_start_date = datetime.date(
                int(start_year),
                int(start_month),
                1
            )

        if end_month and end_year:
            # Calculate the last day of the end month
            end_month_int = int(end_month)
            end_year_int = int(end_year)

            # Last day of the month = first day of next month - 1 day
            # But since it's exclusive, we don't decrease by 1 day
            if end_month_int == 12:
                if end_month_int == 2023:
                    filter_end_date = datetime.date(end_year_int, 12, 31)
                else:
                    filter_end_date = datetime.date(end_year_int + 1, 1, 1)
            else:
                filter_end_date = datetime.date(
                    end_year_int,
                    end_month_int + 1,
                    1
                )

    # Fallback to the original implementation if
    # specific resolution handling failed
    if filter_start_date is None and\
        analysis_dict['Spatial'].get('start_year', None):
        filter_start_date = datetime.date(
            int(start_year), 1, 1
        )

    if filter_end_date is None and\
        analysis_dict['Spatial'].get('end_year', None) and end_year:
        filter_end_date = datetime.date(
            int(end_year), 12, 31
        )

    return filter_start_date, filter_end_date


def validate_spatial_date_range_filter(
    variable: str, start_date: datetime.date, end_date: datetime.date
):
    """Validate whether the date range filter is valid."""
    if start_date is None or end_date is None:
        return True, None, None

    spatial_dict = {
        'EVI': ['modis_vegetation'],
        'NDVI': ['modis_vegetation'],
        'Bare ground': ['cgls_ground_cover'],
        'Grass cover': ['cgls_ground_cover'],
        'Woody cover': ['cgls_ground_cover'],
        'Soil carbon change': ['soil_carbon']
    }

    if variable not in spatial_dict:
        return True, None, None

    assets = spatial_dict[variable]
    for asset_key in assets:
        valid_start_date = GEEAsset.is_date_within_asset_period(
            asset_key, start_date.isoformat()
        )
        valid_end_date = GEEAsset.is_date_within_asset_period(
            asset_key, end_date.isoformat()
        )
        if not valid_start_date or not valid_end_date:
            metadata = GEEAsset.fetch_asset_metadata(asset_key)
            return False, metadata.get('start_date'), metadata.get('end_date')
    return True, None, None


# Note: this function exceeds computational limit
# TODO: investigate whether we can reduce to aoi in the training data
# TODO: investigate and RnD to store the classifier model and load later
def calculate_grazing_capacity(aoi, start_date, end_date):
    """Calculate grazing by start_date, end_date, and area of interest."""
    input_layer = InputLayer()

    sampling_area = input_layer.get_countries(
        country_names=[
            'SOUTH AFRICA', 'LESOTHO', 'SWAZILAND',
            'NAMIBIA', 'ZIMBABWE', 'BOTSWANA',
            'MOZAMBIQUE'
        ]
    )

    gp = ee.FeatureCollection(
        GEEAsset.fetch_asset_source('grazing_capacity_ref')
    )

    # Create a mask of non-natural lands
    glc_coll = ee.ImageCollection(
        GEEAsset.fetch_asset_source('globe_land30')
    )
    glc_img = ee.Image(glc_coll.mosaic())
    masked = (glc_img.neq(10)
              .And(glc_img.neq(20))
              .And(glc_img.neq(50))
              .And(glc_img.neq(60))
              .And(glc_img.neq(80))
              .And(glc_img.neq(100))
              .And(glc_img.neq(255)))

    # MODIS
    ndwi = (ee.ImageCollection(
                GEEAsset.fetch_asset_source('modis_ndwi')
            )
            .filterBounds(sampling_area)
            .filterDate(start_date, end_date)
            .median())

    evi = (ee.ImageCollection(GEEAsset.fetch_asset_source('modis_vegetation'))
           .filterBounds(sampling_area)
           .filterDate(start_date, end_date)
           .select('EVI'))
    evi_med = evi.median()

    # Calculate variance in EVI over time
    evi_var = evi.reduce(ee.Reducer.variance())

    # Get surface reflectance data as well
    srf = (ee.ImageCollection(GEEAsset.fetch_asset_source(
        'modis_surface_reflect'))
           .filterBounds(sampling_area)
           .filterDate(start_date, end_date)
           .select(
               [
                   'sur_refl_b01', 'sur_refl_b02', 'sur_refl_b03',
                   'sur_refl_b04', 'sur_refl_b05', 'sur_refl_b06',
                   'sur_refl_b07'
               ]
            ))
    srfMed = srf.median()

    # Combine
    combined = ndwi.addBands(
        evi_med.rename('evi')
    ).addBands(
        evi_var.rename('evi_var')
    ).addBands(srfMed)
    # Apply land cover mask to isolate rangeland
    combined = combined.updateMask(masked)

    bands = combined.bandNames()

    def map_training_data(ft):
        return ft.setGeometry(None).set(combined.reduceRegion(
            reducer=ee.Reducer.mean(),
            geometry=ft.geometry(),
            scale=500,
        ))
    train_test = gp.map(map_training_data)

    def map_convert_lsu(ft):
        return ft.set(
            'LSU_ha',
            ee.Number(1).divide(ee.Number(ft.get('ha_LSU')))
        )

    # Convert to LSU per hectare
    train_test = train_test.map(map_convert_lsu)

    # Train RF classifier
    # parameters: numberOfTrees, variablesPerSplit,
    # minLeafPopulation, bagFraction
    classifierReg = (ee.Classifier.smileRandomForest(100)
                     .setOutputMode('REGRESSION')
                     .train(
                         features=train_test,
                         classProperty='LSU_ha',
                         inputProperties=bands
                     ))

    # Classify with RandomForest
    classified = combined.select(bands).classify(classifierReg)

    return classified.clipToCollection(aoi)


def calculate_firefreq(aoi, start_date, end_date):
    """Calculate firefreq by start_date, end_date, and area of interest."""
    start_dt = datetime.date.fromisoformat(start_date)
    end_dt = datetime.date.fromisoformat(end_date)

    def confidence_mask(thresh):
        def mask_function(img):
            conf_mask = img.select('ConfidenceLevel').gt(thresh)
            return img.updateMask(conf_mask)
        return mask_function

    # Import and clean FireCCI data between 2000 and 2022
    # (original Rangeland explorer map between 2000 and 2018)
    ba = ee.ImageCollection(
        GEEAsset.fetch_asset_source('fire_cci')
    )
    if aoi:
        ba = ba.filterBounds(aoi)

    ba = (ba
          .filter(ee.Filter.calendarRange(start_dt.year, end_dt.year, 'year'))
          .map(confidence_mask(50))
          .select('BurnDate'))

    def temporal_average(collection, unit, reducer):
        # Get the start date from the earliest image
        start_date = ee.Date(
            ee.Image(
                collection.sort('system:time_start').first()
            ).get('system:time_start')
        )
        start_date = (start_date
                      .advance(
                          ee.Number(0)
                          .subtract(start_date.getRelative('month', unit)),
                          'month'
                      )
                      .update(None, None, None, 0, 0, 0))

        # Get the end date from the latest image
        end_date = ee.Date(
            ee.Image(
                collection.sort('system:time_start', False).first()
            ).get('system:time_start')
        )
        end_date = (end_date
                    .advance(
                        ee.Number(0)
                        .subtract(end_date.getRelative('month', unit)),
                        'month'
                    )
                    .advance(1, unit).advance(-1, 'month')
                    .update(None, None, None, 23, 59, 59))

        # Create a list of date ranges
        date_ranges = ee.List.sequence(
            0,
            end_date.difference(start_date, unit).round().subtract(1)
        )

        def make_timeslice(num):
            num = ee.Number(num)
            start = start_date.advance(num, unit)
            start_num = start.millis()
            start_date_num = ee.Number.parse(start.format("YYYYMMdd"))
            end = start.advance(1, unit).advance(-1, 'second')

            filtered = collection.filterDate(start, end)
            unit_means = (filtered.reduce(reducer)
                          .set({'system:time_start': start_num,
                                'system:time_end': end,
                                'date': start_date_num}))
            return unit_means

        return ee.ImageCollection(date_ranges.map(make_timeslice))

    # Get annual burns
    ba_annual = temporal_average(ba, 'year', ee.Reducer.max())

    # Count number of burns over time period
    ba_count = ba_annual.reduce(ee.Reducer.count())

    return ba_count.rename('fireFreq')


def calculate_baseline(aoi, start_date, end_date, is_custom_geom=False):
    """
    Calculate baseline statistics.

    Note:
    - each indicator is checked againts its asset's date availability
    - only calculate date range or its subset in asset's date availability

    Parameters
    ----------
    aoi : ee.Geometry
        Area of interest.
    start_date : str
        Start date to calculate baseline.
    end_date : str
        End date to calculate baseline.
    is_custom_geom : boolean
        If False, then use Communities polygon that intersects with aoi.

    Returns
    -------
    ee.Image
    """
    image_list = []
    input_layer = InputLayer()
    selected_area = input_layer.get_selected_area(aoi, is_custom_geom)

    # Get MODIS vegetation data
    valid, start_dt, end_dt = GEEAsset.get_dates_within_asset_period(
        'modis_vegetation_061', start_date, end_date
    )
    if valid:
        modis_veg = (ee.ImageCollection(
                        GEEAsset.fetch_asset_source('modis_vegetation_061')
                    )
                    .filterDate(start_dt, end_dt)
                    .filterBounds(selected_area)
                    .select(['NDVI', 'EVI'])
                    .map(lambda i: i.divide(10000)))
        evi_baseline = modis_veg.select('EVI').median()
        ndvi_baseline = modis_veg.select('NDVI').median()
        image_list.append({
            'asset': evi_baseline,
            'attribute': 'EVI',
            'label': 'EVI'
        })
        image_list.append({
            'asset': ndvi_baseline,
            'attribute': 'NDVI',
            'label': 'NDVI'
        })

    # Get CGLS Ground Cover data
    valid, start_dt, end_dt = GEEAsset.get_dates_within_asset_period(
        'cgls_ground_cover', start_date, end_date
    )
    if valid:
        cgls = (ee.ImageCollection(
                    GEEAsset.fetch_asset_source('cgls_ground_cover')
                )
                .filterDate(start_dt, end_dt)
                .filterBounds(selected_area)
                .select(
                    [
                        'bare-coverfraction', 'crops-coverfraction',
                        'urban-coverfraction', 'shrub-coverfraction',
                        'grass-coverfraction', 'tree-coverfraction'
                    ]
                ))
        cgls = cgls.median()

        # Additional calculations for land cover fractions and grazing capacity
        bg = cgls.select('bare-coverfraction').add(
            cgls.select('urban-coverfraction')
        )
        t = cgls.select('tree-coverfraction').add(
            cgls.select('shrub-coverfraction')
        )
        g = cgls.select('grass-coverfraction')
        image_list.append({
            'asset': bg,
            'attribute': 'bare-coverfraction',
            'label': 'Bare ground %'
        })
        image_list.append({
            'asset': t,
            'attribute': 'tree-coverfraction',
            'label': 'Woody cover %'
        })
        image_list.append({
            'asset': g,
            'attribute': 'grass-coverfraction',
            'label': 'Grass cover %'
        })

    # TODO: add grazing capacity

    # fire freq
    valid, start_dt, end_dt = GEEAsset.get_dates_within_asset_period(
        'fire_cci', start_date, end_date
    )
    if valid:
        fire_freq = calculate_firefreq(
            selected_area,
            start_dt,
            end_dt
        ).divide(18)
        fire_freq = fire_freq.unmask(0)
        image_list.append({
            'asset': fire_freq,
            'attribute': 'fireFreq',
            'label': 'Fires/yr'
        })

    # SOCltMean and SOCltTrend
    valid, start_dt, end_dt = GEEAsset.get_dates_within_asset_period(
        'soil_carbon', start_date, end_date
    )
    if valid:
        soc_lt_mean = input_layer.get_soil_carbon(
            datetime.date.fromisoformat(start_dt),
            datetime.date.fromisoformat(end_dt),
            False,
            selected_area
        )
        soc_lt_mean = soc_lt_mean.rename('SOCltMean')
        image_list.append({
            'asset': soc_lt_mean,
            'attribute': 'SOCltMean',
            'label': 'SOC kg/m2'
        })

        # SOCltTrend
        soil_start_dt = datetime.date.fromisoformat(start_dt)
        if soil_start_dt.year == datetime.date.fromisoformat(end_dt).year:
            # soild_carbon_change needs 2 years of data
            soil_start_dt = datetime.date(
                soil_start_dt.year - 1, soil_start_dt.month, soil_start_dt.day
            )
            start_dt = soil_start_dt.isoformat()
        soc_lt_trend = input_layer.get_soil_carbon_change(
            datetime.date.fromisoformat(start_dt),
            datetime.date.fromisoformat(end_dt),
            False,
            selected_area
        )
        soc_lt_trend = soc_lt_trend.rename('SOCltTrend')
        image_list.append({
            'asset': soc_lt_trend,
            'attribute': 'SOCltTrend',
            'label': 'SOC change kg/m2'
        })

    # Add livestock all species
    livestock_map = ee.Image(
        GEEAsset.fetch_asset_source('livestock_all_2020')
    ).clip(selected_area)
    livestock_map = livestock_map.select('b1').rename('LivestockDensity')
    image_list.append({
        'asset': livestock_map,
        'attribute': 'LivestockDensity',
        'label': 'Livestock Density 2020 head/km2'
    })

    if len(image_list) == 0:
        raise ValueError('No baseline in the input date ranges.')

    # Combining all layers for analysis and renaming for clarity
    combined = ee.Image.cat(
        *[img['asset'] for img in image_list]
    )
    combined = combined.select(
        [img['attribute'] for img in image_list],
        [img['label'] for img in image_list]
    )

    # Reducing regions to extract mean values per polygon
    reduced = combined.reduceRegions(selected_area, ee.Reducer.mean(), 100)
    reduced = reduced.distinct(['Name', 'Area ha'])

    reduced = reduced.map(
        lambda feature: feature.setGeometry(None)
    )

    return reduced


def get_sentinel_by_resolution(
    aoi, start_date, end_date, resolution, resolution_step
):
    """
    Get sentinel by resolution.

    Parameters
    ----------
    aoi : ee.Polygon
        Polygon area of interest.
    start_date : str
        Start date to calculate baseline.
    end_date : str
        End date to calculate baseline.
    resolution : str
        Temporal resolution: month or year.
    resolution_step : str
        Resolution: 1 for each month or 3 for quarterly.

    Returns
    -------
    ee.ImageCollection
    """
    sentinel_2 = get_s2_cloud_masked(
        aoi, start_date, end_date, scene_cloud_threshold=50,
        sentinel2_asset_key='sentinel2_harmonized'
    )
    sent_quarterly = (
        quarterly_medians(
            sentinel_2, start_date, resolution, resolution_step,
            ee.Reducer.median(), date_end=end_date
        )
    )
    sent_quarterly = sent_quarterly.map(lambda i: i.rename(select_bands))
    return sent_quarterly


def calculate_temporal(
    aoi, start_date, end_date, resolution, resolution_step,
    is_custom_geom=False, classifier=None
):
    """
    Calculate temporal timeseries stats.

    Parameters
    ----------
    aoi : ee.Polygon or ee.FeatureCollection
        Polygon area of interest.
    start_date : str
        Start date to calculate temporal analysis.
    end_date : str
        End date to calculate temporal analysis.
    resolution : str
        Temporal resolution: month or year.
    resolution_step : str
        Resolution: 1 for each month or 3 for quarterly.
    is_custom_geom : boolean
        If False, then use Communities polygon that intersects with aoi.
    classifier : ee.Classifier
        A trained classifier to apply to the image.
        If None, a new classifier will be trained.

    Returns
    -------
    ee.ImageCollection
    """
    input_layer = InputLayer()
    selected_area = (
        input_layer.get_selected_area(aoi, is_custom_geom) if
        is_custom_geom else aoi
    )
    geo = selected_area.geometry().bounds()

    # Get the classifier
    if classifier is None:
        classifier = train_bgt(
            geo, GEEAsset.fetch_asset_source('random_forest_training')
        )
    col = get_sentinel_by_resolution(
        geo, start_date, end_date, resolution, resolution_step
    )

    def process_image(i):
        bg = classify_bgt(i, classifier).select('bare')
        img = i.select(['evi', 'ndvi']).addBands(bg)
        reduced = img.reduceRegions(
            collection=selected_area,
            reducer=ee.Reducer.mean(),
            scale=120,
            tileScale=4
        )
        reduced = reduced.filter(
            ee.Filter.notNull(['evi', 'ndvi', 'bare'])
        ).map(
            lambda ft: ft.set(
                'year', i.get('year'),
                'month', i.get('month')
            )
        )
        return reduced

    return col.map(process_image).flatten()


def calculate_temporal_to_img(
    aoi, start_date, end_date, resolution, resolution_step,
    band, is_custom_geom=False
):
    """
    Calculate temporal timeseries stats.

    Parameters
    ----------
    aoi : ee.Polygon
        Polygon area of interest.
    start_date : str
        Start date to calculate baseline.
    end_date : str
        End date to calculate baseline.
    resolution : str
        Temporal resolution: month or year.
    resolution_step : str
        Resolution: 1 for each month or 3 for quarterly.
    is_custom_geom : boolean
        If False, then use Communities polygon that intersects with aoi.

    Returns
    -------
    ee.ImageCollection
    """
    input_layer = InputLayer()
    selected_area = input_layer.get_selected_area(aoi, is_custom_geom)
    geo = selected_area.geometry().bounds()

    col = get_sentinel_by_resolution(
        geo, start_date, end_date, resolution, resolution_step
    )

    if band == 'bare':
        classifier = train_bgt(
            geo, GEEAsset.fetch_asset_source('random_forest_training')
        )

        def process_image(i):
            bg = classify_bgt(i, classifier).select('bare')
            bg = bg.set(
                'year', i.get('year'),
                'month', i.get('month')
            )
            return bg
        col = col.map(process_image)

    col = col.select(band)
<<<<<<< HEAD
    return col
=======
    return col


def _split_dates_by_year(start_date: datetime.date, end_date: datetime.date):
    if start_date > end_date:
        raise ValueError("start_date must be before or equal to end_date")

    current_year = start_date.year
    results = []

    while current_year <= end_date.year:
        year_start = max(start_date, datetime.date(current_year, 1, 1))
        year_end = min(end_date, datetime.date(current_year, 12, 31))
        results.append((year_start, year_end))
        current_year += 1

    return results


def calculate_livestock_baseline(selected_area):
    """
    Calculate livestock baseline for the selected area.

    Parameters
    ----------
    selected_area : ee.Geometry or ee.FeatureCollection
        The area of interest for calculating livestock baseline.

    Returns
    -------
    ee.Image
        An image representing the livestock baseline.
    """
    # Get the livestock density map
    livestock_map = ee.Image(
        GEEAsset.fetch_asset_source('livestock_all_2020')
    ).clip(selected_area)

    # Rename the band to 'LivestockDensity'
    livestock_map = livestock_map.select('b1').rename('LivestockDensity')

    # Reduce the regions to get mean values
    reduced = livestock_map.reduceRegions(
        selected_area,
        ee.Reducer.mean(),
        100
    )
    reduced = reduced.distinct(['Name', 'Area ha'])

    reduced = reduced.map(
        lambda feature: ee.Feature(None, {
            'Name': feature.get('Name'),
            'Livestock Density 2020 head/km2': feature.get('mean')
        })
    )

    return reduced
>>>>>>> 5a44229b
<|MERGE_RESOLUTION|>--- conflicted
+++ resolved
@@ -2355,26 +2355,7 @@
         col = col.map(process_image)
 
     col = col.select(band)
-<<<<<<< HEAD
     return col
-=======
-    return col
-
-
-def _split_dates_by_year(start_date: datetime.date, end_date: datetime.date):
-    if start_date > end_date:
-        raise ValueError("start_date must be before or equal to end_date")
-
-    current_year = start_date.year
-    results = []
-
-    while current_year <= end_date.year:
-        year_start = max(start_date, datetime.date(current_year, 1, 1))
-        year_end = min(end_date, datetime.date(current_year, 12, 31))
-        results.append((year_start, year_end))
-        current_year += 1
-
-    return results
 
 
 def calculate_livestock_baseline(selected_area):
@@ -2414,5 +2395,4 @@
         })
     )
 
-    return reduced
->>>>>>> 5a44229b
+    return reduced