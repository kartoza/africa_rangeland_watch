--- conflicted
+++ resolved
@@ -1816,14 +1816,10 @@
     # Get reference values based on temporal resolution
     start_year = analysis_dict['Spatial'].get('Annual', {}).get('ref')
     end_year = analysis_dict['Spatial'].get('Annual', {}).get('test')
-<<<<<<< HEAD
     try:
         end_year = end_year[0] if isinstance(end_year, list) else end_year
     except IndexError:
         end_year = ''
-=======
-    end_year = end_year[0] if isinstance(end_year, list) else end_year
->>>>>>> 08eb4760
 
     if t_resolution == 'Annual':
 
@@ -1843,18 +1839,12 @@
             'Quarterly', {}
         ).get('ref')
         end_quarter = analysis_dict['Spatial'].get('Quarterly', {}).get('test')
-<<<<<<< HEAD
         try:
             end_quarter = end_quarter[0] if isinstance(
                 end_quarter, list
             ) else end_quarter
         except IndexError:
             end_quarter = ''
-=======
-        end_quarter = (
-            end_quarter[0] if isinstance(end_quarter, list) else end_quarter
-        )
->>>>>>> 08eb4760
 
         if start_quarter and start_year:
             # Convert quarter to month (Q1=1, Q2=4, Q3=7, Q4=10)
@@ -1890,18 +1880,12 @@
     elif t_resolution == 'Monthly':
         start_month = analysis_dict['Spatial'].get('Monthly', {}).get('ref')
         end_month = analysis_dict['Spatial'].get('Monthly', {}).get('test')
-<<<<<<< HEAD
         try:
             end_month = end_month[0] if isinstance(
                 end_month, list
             ) else end_month
         except IndexError:
             end_month = ''
-=======
-        end_month = (
-            end_month[0] if isinstance(end_month, list) else end_month
-        )
->>>>>>> 08eb4760
 
         if start_month and start_year:
             filter_start_date = datetime.date(
