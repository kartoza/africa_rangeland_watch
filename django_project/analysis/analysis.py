--- conflicted
+++ resolved
@@ -2384,7 +2384,6 @@
     return results
 
 
-<<<<<<< HEAD
 def calculate_baci(
     locations, reference_layer, variable, temporal_resolution,
     before, after
@@ -2524,7 +2523,8 @@
                     .copyProperties(ee.Feature(f.get('secondary')))
     )
     return select
-=======
+
+
 def calculate_livestock_baseline(selected_area):
     """
     Calculate livestock baseline for the selected area.
@@ -2562,5 +2562,4 @@
         })
     )
 
-    return reduced
->>>>>>> 5a44229b
+    return reduced