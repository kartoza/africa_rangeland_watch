--- conflicted
+++ resolved
@@ -2407,24 +2407,6 @@
     return col
 
 
-<<<<<<< HEAD
-=======
-def _split_dates_by_year(start_date: datetime.date, end_date: datetime.date):
-    if start_date > end_date:
-        raise ValueError("start_date must be before or equal to end_date")
-
-    current_year = start_date.year
-    results = []
-
-    while current_year <= end_date.year:
-        year_start = max(start_date, datetime.date(current_year, 1, 1))
-        year_end = min(end_date, datetime.date(current_year, 12, 31))
-        results.append((year_start, year_end))
-        current_year += 1
-
-    return results
-
-
 def calculate_baci(
     locations, reference_layer, variable, temporal_resolution,
     before, after
@@ -2566,7 +2548,6 @@
     return select
 
 
->>>>>>> 5ccfda02
 def calculate_livestock_baseline(selected_area):
     """
     Calculate livestock baseline for the selected area.
