import React, { useEffect, useState } from 'react';
import { useDispatch, useSelector } from 'react-redux';
import { Flex, Box, Text, Image, UnorderedList, ListItem, Link, IconButton, useDisclosure } from '@chakra-ui/react';
import { HamburgerIcon, CloseIcon } from '@chakra-ui/icons';
import { useLocation, useNavigate } from 'react-router-dom';
import MegaMenu from './MegaMenu';
import SignIn from './SignIn';
import { AppDispatch, RootState } from '../store';
import { checkLoginStatus, logoutUser } from '../store/authSlice';

export default function Header(props: any) {
    const dispatch = useDispatch<AppDispatch>(); 
    const { user, token } = useSelector((state: RootState) => state.auth);
    const [menuOpen, setMenuOpen] = useState(false);
    const [menuOpenAlt, setMenuOpenAlt] = useState(false);
    const [isMobileMenuOpen, setIsMobileMenuOpen] = useState(false);
    const [isSignInOpen, setIsSignInOpen] = useState(false);
    const { isOpen, onOpen, onClose } = useDisclosure();
    const location = useLocation();
    const navigate = useNavigate();

    // Handle avatar click
    const handleAvatarClick = () => {
        if (token) {
            // Show popup with links to profile and other pages
            onOpen();
        } else {
            // Trigger sign-in modal
            setIsSignInOpen(true);
        }
    };

    
    useEffect(() => {
        dispatch(checkLoginStatus());
    }, [dispatch]);

    const handleLogout = () => {
        dispatch(logoutUser());
        onClose();
        navigate('/');
    };
    
    const isDashboard = location.pathname === '/dashboard';
    const isProfile = location.pathname === '/profile';

    return (
        <>
            {/* Header Section */}
            <Flex
                {...props}
                bg="dark_green.800"
                justifyContent="space-between"
                alignItems="center"
                px="16px"
                py="4px"
                as="header"
                w="100%"
                position="relative"
            >
                {/* Logo on the Left */}
                <Flex alignItems="center">
                    <Image
                        src="static/images/main_logo.svg"
                        alt="Header Logo"
                        h="52px"
                        w="auto"
                        maxW="190px"
                        zIndex={100}
                    />
                </Flex>

                {/* Centered Menu Items (Desktop only) */}
                <UnorderedList
                    styleType="none"
                    gap="44px"
                    display={{ base: "none", sm: "flex" }}
                    flexDirection="row"
                    alignItems="center"
                    zIndex={10}
                >
                    <ListItem>
<<<<<<< HEAD
                        <Link href="/#/map"><Text color="white">MAP</Text></Link>
=======
                        <Link href="#" _hover={{ textDecoration: 'underline', textDecorationColor: 'white' }}>
                            <Text color="white">MAP</Text>
                        </Link>
>>>>>>> 9b0749f3
                    </ListItem>
                    <ListItem>
                        <Link
                            href="/dashboard" // Link to the dashboard
                            _hover={{ textDecoration: 'underline', textDecorationColor: 'white' }}
                            _focus={{ textDecoration: 'underline', textDecorationColor: 'white' }}
                            style={{ textDecoration: isDashboard ? 'underline' : 'none', textDecorationColor: 'white' }}
                        >
                            <Text color="white">DASHBOARD</Text>
                        </Link>
                    </ListItem>
                    <ListItem>
                        <Link href="#" _hover={{ textDecoration: 'underline', textDecorationColor: 'white' }}>
                            <Text color="white">HELP</Text>
                        </Link>
                    </ListItem>
                    <ListItem
                        onMouseEnter={() => setMenuOpen(true)}
                        onMouseLeave={() => setMenuOpen(false)}
                    >
                        <Flex gap="4px" alignItems="center" cursor="pointer">
                            <Text color="white">ABOUT</Text>
                            <Image src="static/images/arrow_down.svg" alt="Dropdown Arrow" h="8px" w="16px" />
                        </Flex>
                        {menuOpen && <MegaMenu />}
                    </ListItem>
                    <ListItem
                        onMouseEnter={() => setMenuOpenAlt(true)}
                        onMouseLeave={() => setMenuOpenAlt(false)}
                    >
                        <Flex gap="4px" alignItems="center" cursor="pointer">
                            <Text color="white">RESOURCES</Text>
                            <Image src="static/images/arrow_down.svg" alt="Dropdown Arrow" h="8px" w="16px" />
                        </Flex>
                        {menuOpenAlt && <MegaMenu />}
                    </ListItem>
                </UnorderedList>

                {/* Right-aligned Icons (Desktop) and Hamburger (Mobile) */}
                <Flex alignItems="center">
                    <IconButton
                        display={{ base: "flex", sm: "none" }}
                        icon={isMobileMenuOpen ? <CloseIcon /> : <HamburgerIcon />}
                        aria-label="Toggle Menu"
                        onClick={() => setIsMobileMenuOpen(!isMobileMenuOpen)}
                        bg="transparent"
                        color="white"
                    />

                    {/* Desktop Icons */}
                    <Flex display={{ base: "none", sm: "flex" }} gap="20px">
                        {/* Show search and notification icons only if logged in */}
                        {token && (
                            <>
                                <Link href="#"><Image src="static/images/search_icon.svg" alt="search" h="24px" /></Link>
                                <Link href="#"><Image src="static/images/notifications_icon.svg" alt="Notif" h="24px" w="24px" /></Link>
                            </>
                        )}

                        {/* User Avatar - Conditionally rendered based on login status */}
                        {token ? (
                            <Link onClick={handleAvatarClick}>
                                {/* Show logged-in user avatar */}
                                <Image src={"static/images/logged_in_user_avatar.svg"} alt="user" h="28px" />
                            </Link>
                        ) : (
                            <Link onClick={() => setIsSignInOpen(true)}>
                                {/* Default avatar for non-logged-in users */}
                                <Image src="static/images/user_avatar_header_icon.svg" alt="user" h="24px" />
                            </Link>
                        )}
                    </Flex>
                </Flex>
            </Flex>

            {/* Dropdown Menu for Mobile */}
            {isMobileMenuOpen && (
                <Box
                    bg="dark_green.800"
                    w="80%"
                    borderRadius={'5px'}
                    py="16px"
                    display={{ base: "block", sm: "none" }}
                    position="absolute"
                    top="5%"
                    left="10%"
                    zIndex="10"
                >
                    <UnorderedList
                        styleType="none"
                        flexDirection="column"
                        alignItems="center"
                        textAlign="center"
                        gap="20px"
                        display="flex"
                        color="white"
                    >
<<<<<<< HEAD
                        <ListItem><Link href="/#/map"><Text>MAP</Text></Link></ListItem>
                        <ListItem><Link href="#"><Text>DASHBOARD</Text></Link></ListItem>
=======
                        <ListItem><Link href="#"><Text>MAP</Text></Link></ListItem>
                        <ListItem><Link href="/dashboard"><Text>DASHBOARD</Text></Link></ListItem>
>>>>>>> 9b0749f3
                        <ListItem><Link href="#"><Text>HELP</Text></Link></ListItem>
                        <ListItem onMouseEnter={() => setMenuOpen(true)} onMouseLeave={() => setMenuOpen(false)}>
                            <Flex gap="4px" alignItems="center" cursor="pointer">
                                <Text>ABOUT</Text>
                                <Image src="static/images/arrow_down.svg" alt="Dropdown Arrow" h="8px" w="16px" />
                            </Flex>
                            {menuOpen && <MegaMenu />}
                        </ListItem>
                        <ListItem onMouseEnter={() => setMenuOpenAlt(true)} onMouseLeave={() => setMenuOpenAlt(false)}>
                            <Flex gap="4px" alignItems="center" cursor="pointer">
                                <Text>RESOURCES</Text>
                                <Image src="static/images/arrow_down.svg" alt="Dropdown Arrow" h="8px" w="16px" />
                            </Flex>
                            {menuOpenAlt && <MegaMenu />}
                        </ListItem>
                    </UnorderedList>
                </Box>
            )}

            {/* Sign-In Modal */}
            <SignIn isOpen={isSignInOpen} onClose={() => setIsSignInOpen(false)} />

            {/* Avatar Popup / Menu for logged-in users */}
            {token && isOpen && (
                <Flex
                    direction="column"
                    bg="white"
                    p="20px"
                    position="absolute"
                    right="16px"
                    top="60px"
                    zIndex={999}
                    borderRadius="8px"
                    boxShadow="0 4px 12px rgba(0, 0, 0, 0.2)"
                >
                    <Link href="#/profile" mb="4px">Profile</Link>
                    <Link href="#/dashboard" mb="4px">Dashboard</Link>
                    <Link onClick={handleLogout}>Logout</Link>
                </Flex>
            )}
        </>
    );
}<|MERGE_RESOLUTION|>--- conflicted
+++ resolved
@@ -80,13 +80,9 @@
                     zIndex={10}
                 >
                     <ListItem>
-<<<<<<< HEAD
-                        <Link href="/#/map"><Text color="white">MAP</Text></Link>
-=======
-                        <Link href="#" _hover={{ textDecoration: 'underline', textDecorationColor: 'white' }}>
+                        <Link href="/#/map" _hover={{ textDecoration: 'underline', textDecorationColor: 'white' }}>
                             <Text color="white">MAP</Text>
                         </Link>
->>>>>>> 9b0749f3
                     </ListItem>
                     <ListItem>
                         <Link
@@ -184,13 +180,8 @@
                         display="flex"
                         color="white"
                     >
-<<<<<<< HEAD
                         <ListItem><Link href="/#/map"><Text>MAP</Text></Link></ListItem>
-                        <ListItem><Link href="#"><Text>DASHBOARD</Text></Link></ListItem>
-=======
-                        <ListItem><Link href="#"><Text>MAP</Text></Link></ListItem>
                         <ListItem><Link href="/dashboard"><Text>DASHBOARD</Text></Link></ListItem>
->>>>>>> 9b0749f3
                         <ListItem><Link href="#"><Text>HELP</Text></Link></ListItem>
                         <ListItem onMouseEnter={() => setMenuOpen(true)} onMouseLeave={() => setMenuOpen(false)}>
                             <Flex gap="4px" alignItems="center" cursor="pointer">
