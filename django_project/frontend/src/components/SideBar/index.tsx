--- conflicted
+++ resolved
@@ -91,14 +91,11 @@
             onClick={() => navigate('/analysis-results')}>
               Analysis Results
           </MenuItem>
-<<<<<<< HEAD
           <MenuItem 
             style={{ backgroundColor: isActive('/uploaded-resources') ? '#a8d159' : 'transparent' }}
             onClick={() => navigate('/uploaded-resources')}>
               Uploaded Resources
           </MenuItem>
-=======
->>>>>>> 18bea7e1
           <MenuItem onClick={() => navigate('/support')}>Support</MenuItem>
           <MenuItem 
             style={{ backgroundColor: isActive('/notifications') ? '#a8d159' : 'transparent' }}
@@ -196,7 +193,6 @@
                   onClick={() => { navigate('/analysis-results'); onClose(); }}>
                   Analysis Results
                 </MenuItem>
-<<<<<<< HEAD
                 <MenuItem
                   style={{ backgroundColor: isActive('/uploaded-resources') ? '#a8d159' : 'transparent' }}
                   onClick={() => { navigate('/uploaded-resources'); onClose(); }}>
@@ -209,11 +205,6 @@
                   Notifications
                 </MenuItem>
                 <MenuItem onClick={() => { navigate('/sign-out'); onClose(); }}>Sign Out</MenuItem>
-=======
-                <MenuItem onClick={() => { navigate('/support'); onClose(); }}>Support</MenuItem>
-                <MenuItem onClick={() => { navigate('/notifications'); onClose(); }}>Notifications</MenuItem>
-                <MenuItem onClick={() => handleLogout()}>Sign Out</MenuItem>
->>>>>>> 18bea7e1
               </Box>
             </Box>
           </DrawerContent>
