--- conflicted
+++ resolved
@@ -330,27 +330,23 @@
                       </Text>
                    </Flex>
                     
-                    <Flex mt="22px" justifyContent="center" gap="20px">
-<<<<<<< HEAD
+                      <Flex mt="22px" justifyContent="center" gap="20px">
                       <a href="/accounts/google/login/">
                         <Image
                           src="static/images/google_icon.svg"
                           alt="Google Icon"
-=======
-                      <Image src="static/images/google_icon.svg" alt="Google Icon" h="40px" w="40px" />
+                          h="40px"
+                          w="40px"
+                        />
+                      </a>
                       <a href="/accounts/github/login/">
                         <Image
                           src="static/images/github_icon.svg"
                           alt="GitHub Icon"
->>>>>>> 6e5b32c3
                           h="40px"
                           w="40px"
                         />
                       </a>
-<<<<<<< HEAD
-                      <Image src="static/images/github_icon.svg" alt="GitHub Icon" h="40px" w="40px" />
-=======
->>>>>>> 6e5b32c3
                       <Image src="static/images/apple_icon.svg" alt="Apple Icon" h="40px" w="40px" />
                     </Flex>
                   </>
