import React, { useRef } from "react";
import { Box } from "@chakra-ui/react";
import "maplibre-gl/dist/maplibre-gl.css";
import { ReusableMapLibre } from "../Map/MapLibre";

import { Layer } from "../../store/layerSlice";

<<<<<<< HEAD
  useEffect(() => {
    if (!mapContainerRef.current || polygonCoordinates.length === 0) return;

  let layer: Layer = null;
  let featuresIds: string[] = [];
  if (rasterLayer) {
    if (rasterLayer.status === 'COMPLETED') {
      // If the raster layer is completed, we can use it to create the layer object
      layer = {
        id: rasterLayer.id,
        uuid: rasterLayer.id,
        name: rasterLayer.name,
        type: "raster",
        group: "analysis_output",
        url: rasterLayer.url
      };
    }

    rasterLayer.analysis.locations.forEach((location: any) => {
      featuresIds.push(location.communityFeatureId);
    });
=======
>>>>>>> 4cdd03af

interface MiniMapProps {
  uuid: string; // Unique identifier for the map instance
  analysisResults?: any[]; // Optional analysis results for the map
  rasterOutputIdx?: number; // Optional index for raster output
}

const MiniMap: React.FC<MiniMapProps> = ({ uuid, analysisResults, rasterOutputIdx }) => {
  const mapLibreRef = useRef(null);

  const analysisResult = analysisResults?.[0];
  // use the last raster output if available
  const rasterOutputIndex = rasterOutputIdx !== undefined ? rasterOutputIdx : (analysisResult?.raster_output_list?.length ? analysisResult.raster_output_list.length - 1 : undefined);
  const rasterLayer = analysisResult?.raster_output_list?.length ? analysisResult.raster_output_list[rasterOutputIndex] : undefined;

  let layer: Layer = null;
  let featuresIds: string[] = [];
  if (rasterLayer) {
    if (rasterLayer.status === 'COMPLETED') {
      // If the raster layer is completed, we can use it to create the layer object
      layer = {
        id: rasterLayer.id,
        uuid: rasterLayer.id,
        name: rasterLayer.name,
        type: "raster",
        group: "analysis_output",
        url: rasterLayer.url
      };
    }    

    rasterLayer.analysis.locations.forEach((location: any) => {
      featuresIds.push(location.communityFeatureId);
    });
  }

  return (
    <Box
      width="100%"
      height="100%"
      borderRadius="10px"
      background="gray.200"
      display={'flex'}
      position={'relative'}
      flexGrow={1}
    >
<<<<<<< HEAD
      <ReusableMapLibre ref={mapLibreRef} mapContainerId={`map-${uuid}`}
        initialBound={rasterLayer?.bounds} layer={layer} selectedCommmunityIds={featuresIds}
        referenceLayer={rasterLayer?.analysis.reference_layer}
        referenceLayerId={rasterLayer?.analysis.reference_layer_id}
      />
=======
      <ReusableMapLibre ref={mapLibreRef} mapContainerId={`map-${uuid}`} initialBound={rasterLayer?.bounds} layer={layer} selectedCommmunityIds={featuresIds}/>
>>>>>>> 4cdd03af
    </Box>
  );
};

export default MiniMap;<|MERGE_RESOLUTION|>--- conflicted
+++ resolved
@@ -5,30 +5,6 @@
 
 import { Layer } from "../../store/layerSlice";
 
-<<<<<<< HEAD
-  useEffect(() => {
-    if (!mapContainerRef.current || polygonCoordinates.length === 0) return;
-
-  let layer: Layer = null;
-  let featuresIds: string[] = [];
-  if (rasterLayer) {
-    if (rasterLayer.status === 'COMPLETED') {
-      // If the raster layer is completed, we can use it to create the layer object
-      layer = {
-        id: rasterLayer.id,
-        uuid: rasterLayer.id,
-        name: rasterLayer.name,
-        type: "raster",
-        group: "analysis_output",
-        url: rasterLayer.url
-      };
-    }
-
-    rasterLayer.analysis.locations.forEach((location: any) => {
-      featuresIds.push(location.communityFeatureId);
-    });
-=======
->>>>>>> 4cdd03af
 
 interface MiniMapProps {
   uuid: string; // Unique identifier for the map instance
@@ -57,7 +33,7 @@
         group: "analysis_output",
         url: rasterLayer.url
       };
-    }    
+    }
 
     rasterLayer.analysis.locations.forEach((location: any) => {
       featuresIds.push(location.communityFeatureId);
@@ -74,15 +50,11 @@
       position={'relative'}
       flexGrow={1}
     >
-<<<<<<< HEAD
       <ReusableMapLibre ref={mapLibreRef} mapContainerId={`map-${uuid}`}
         initialBound={rasterLayer?.bounds} layer={layer} selectedCommmunityIds={featuresIds}
         referenceLayer={rasterLayer?.analysis.reference_layer}
         referenceLayerId={rasterLayer?.analysis.reference_layer_id}
       />
-=======
-      <ReusableMapLibre ref={mapLibreRef} mapContainerId={`map-${uuid}`} initialBound={rasterLayer?.bounds} layer={layer} selectedCommmunityIds={featuresIds}/>
->>>>>>> 4cdd03af
     </Box>
   );
 };
