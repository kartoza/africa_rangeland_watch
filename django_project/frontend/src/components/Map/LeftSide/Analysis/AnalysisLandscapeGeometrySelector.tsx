--- conflicted
+++ resolved
@@ -1,6 +1,6 @@
 import React, { useEffect } from 'react';
 import maplibregl from "maplibre-gl";
-import { COMMUNITY_ID, EARTH_EANGER_EVENT } from "../../DataTypes";
+import { COMMUNITY_ID } from "../../DataTypes";
 import { Community, Landscape } from "../../../../store/landscapeSlice";
 import { useMap } from '../../../../MapContext';
 
@@ -27,98 +27,8 @@
   const { mapRef, isMapLoaded } = useMap();
 
   useEffect(() => {
-<<<<<<< HEAD
-    try {
-      if (!map) {
-        return
-      }
-      // render Earth Ranger Events
-      map.addSource(
-        EARTH_EANGER_EVENT, {
-          type: 'vector',
-          tiles: [
-            document.location.origin + '/frontend-api/earth-ranger/events/vector_tile/{z}/{x}/{y}/'
-          ]
-        }
-      );
-      map.addLayer({
-        'id': EARTH_EANGER_EVENT,
-        'type': 'circle',
-        'source': EARTH_EANGER_EVENT,
-        'source-layer': 'default',
-        'paint': {
-          'circle-radius': 15,
-          'circle-color': '#FF0000',
-          'circle-opacity': 0.8,
-          'circle-stroke-width': 2,
-          'circle-stroke-color': '#FFFFFF',
-          'circle-stroke-opacity': 1
-        }
-      });
-
-
-      // render community layer
-      map.addSource(
-        COMMUNITY_ID, {
-          type: 'vector',
-          tiles: [
-            document.location.origin + '/frontend-api/landscapes/vector_tile/{z}/{x}/{y}/'
-          ]
-        }
-      );
-      map.addLayer({
-        'id': COMMUNITY_ID,
-        'type': 'line',
-        'source': COMMUNITY_ID,
-        'source-layer': 'default',
-        'paint': {
-          'line-color': '#777777',
-          'line-width': 1
-        }
-      });
-      map.addLayer({
-        'id': COMMUNITY_ID + '-community',
-        'type': 'line',
-        'source': COMMUNITY_ID,
-        'source-layer': 'default',
-        'paint': {
-          'line-color': '#0B6623',
-          'line-width': 2
-        },
-        "filter": ["==", "landscape_id", 0]
-      });
-      map.addLayer({
-        'id': COMMUNITY_ID + '-highlight',
-        'type': 'fill',
-        'source': COMMUNITY_ID,
-        'source-layer': 'default',
-        'paint': {
-          'fill-color': '#0B6623',
-          'fill-opacity': 0.5
-        },
-        "filter": ["==", "landscape_id", 0]
-      });
-      map.addLayer({
-        'id': COMMUNITY_FILL_ID,
-        'type': 'fill',
-        'source': COMMUNITY_ID,
-        'source-layer': 'default',
-        'paint': {
-          'fill-color': '#777777',
-          'fill-opacity': 0
-        }
-      });
-    } catch (err) {
-      console.log(err)
-    }
-  }, [map])
-
-  useEffect(() => {
-    if (!map) {
-=======
     const map = mapRef.current;
     if (!isMapLoaded || !map) {
->>>>>>> 7f165815
       return
     }
     if (typeof map.getSource(COMMUNITY_ID) === 'undefined') {
