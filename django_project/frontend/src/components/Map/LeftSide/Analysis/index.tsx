--- conflicted
+++ resolved
@@ -343,7 +343,7 @@
             </Box>
           )
         }
-        {/* 3) Select resolution */}
+        {/* 3) Select temporal resolution */}
         {
           [Types.TEMPORAL, Types.SPATIAL].includes(data.analysisType) &&
           <AnalysisTemporalResolutionSelector
@@ -365,146 +365,6 @@
             })}
           />
         }
-<<<<<<< HEAD
-=======
-        {/* 4) Select year range filter for spatial*/}
-        {
-          data.analysisType === Types.SPATIAL && data.variable &&
-          <AnalysisSpatialYearFilter
-            initialStartYear={data.spatialStartYear}
-            initialEndYear={data.spatialEndYear}
-            disabled={![null, undefined].includes(analysis.referenceLayerDiff)}
-            onYearChange={(startYear, endYear) => {
-              // set spatial year filter and reset results
-              setData({
-                ...data,
-                locations: null,
-                custom_geom: null,
-                userDefinedFeatureId: null,
-                userDefinedFeatureName: null,
-                spatialStartYear: startYear,
-                spatialEndYear: endYear
-              })
-              dispatch(resetAnalysisResult())
-              setMapInteraction(MapAnalysisInteraction.NO_INTERACTION)
-            }}
-          />
-        }
-        {/* Draw buttons for spatial */}
-        {
-          data.analysisType === Types.SPATIAL && data.variable &&
-          <Box mb={4} color={'green'}>
-            Draw a reference area
-          </Box>
-        }
-        {
-          data.analysisType === Types.SPATIAL && data.variable && mapInteraction !== MapAnalysisInteraction.CUSTOM_GEOMETRY_DRAWING && (
-            <HStack
-              wrap="wrap" gap={8} alignItems='center' justifyContent='center'>
-              <Button
-                size="xs"
-                borderRadius={4}
-                paddingX={4}
-                borderColor="dark_green.800"
-                color="dark_green.800"
-                _hover={{ bg: "dark_green.800", color: "white" }}
-                variant="outline"
-                disabled={loading}
-                onClick={() => {
-                  setData({
-                    ...data,
-                    reference_layer: null,
-                    reference_layer_id: null,
-                    locations: null,
-                    custom_geom: null,
-                    userDefinedFeatureId: null,
-                    userDefinedFeatureName: null
-                  })
-                  setMapInteraction(MapAnalysisInteraction.NO_INTERACTION);
-                  geometrySelectorRef?.current?.removeLayer();
-                  dispatch(resetAnalysisResult());
-                }}
-              >
-                Reset
-              </Button>
-              <Button
-                size="xs"
-                borderRadius={4}
-                paddingX={4}
-                bg='dark_green.800'
-                color="white"
-                _hover={{ opacity: 0.8 }}
-                onClick={() => {
-                  setData({
-                    ...data,
-                    reference_layer: null,
-                    reference_layer_id: null,
-                    locations: null,
-                    custom_geom: null,
-                    userDefinedFeatureId: null,
-                    userDefinedFeatureName: null
-                  })
-                  setMapInteraction(MapAnalysisInteraction.CUSTOM_GEOMETRY_DRAWING)
-                  dispatch(resetAnalysisResult())
-                }}
-                disabled={loading}
-                minWidth={120}
-              >
-                Draw
-              </Button>
-            </HStack>       
-          )
-        }
-        {
-          data.analysisType === Types.SPATIAL && data.variable && mapInteraction === MapAnalysisInteraction.CUSTOM_GEOMETRY_DRAWING && (
-            <HStack
-              wrap="wrap" gap={8} alignItems='center' justifyContent='center'>
-              <Button
-                size="xs"
-                borderRadius={4}
-                paddingX={4}
-                borderColor='dark_green.800'
-                color="dark_green.800"
-                _hover={{ bg: "dark_green.800", color: "white" }}
-                variant="outline"
-                onClick={() => {
-                  setMapInteraction(MapAnalysisInteraction.NO_INTERACTION)
-                }}
-                minWidth={120}
-              >
-                Cancel
-              </Button>
-              <Button
-                size="xs"
-                borderRadius={4}
-                paddingX={4}
-                bg='dark_green.800'
-                color="white"
-                _hover={{ opacity: 0.8 }}
-                onClick={() => {
-                  setMapInteraction(MapAnalysisInteraction.NO_INTERACTION)
-                }}
-                minWidth={120}
-              >
-                Finish Drawing
-              </Button>
-              { isGeomError && 
-                <Box mb={4} color={'red'}>
-                  Area too big - smaller please
-                </Box>
-              }
-            </HStack>
-          )
-        }
-        {
-          data.analysisType === Types.SPATIAL && data.variable && data.reference_layer && loading && (data.locations === null || data.locations.length === 0) &&
-          <HStack mt={4} color={'red'}
-            wrap="wrap" gap={2} alignItems='center' justifyContent='center'>
-            <Spinner size="xs"/>
-            <Text color={'green'}>Generating % difference in {data.variable}</Text>
-          </HStack>
-        }
->>>>>>> 50956a37
         {/* 4) Select variable for temporal */}
         {
           data.temporalResolution && data.analysisType === Types.TEMPORAL &&
