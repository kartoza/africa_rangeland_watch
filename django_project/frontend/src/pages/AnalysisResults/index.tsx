import React, { useState, useEffect } from "react";
import Helmet from "react-helmet";
import {
  Box,
  Heading,
  Flex,
  Input,
  Button,
  Divider,
  Text,
  Card,
  CardBody,
  Tag,
  TagLabel,
  useDisclosure,
  Checkbox,
  useToast,
<<<<<<< HEAD
  AlertDialog,
  AlertDialogOverlay,
  AlertDialogContent,
  AlertDialogHeader,
  AlertDialogBody,
  AlertDialogFooter,
  Collapse,
  IconButton,
  Select,
  SimpleGrid,
=======
>>>>>>> e70cef08
} from "@chakra-ui/react";
import { FaFilter } from "react-icons/fa";
import Header from "../../components/Header";
import Sidebar from "../../components/SideBar";
import { FaLocationDot } from "react-icons/fa6";

import { useNavigate } from 'react-router-dom';
import AnalysisSideBar from "../../components/SideBar/AnalysisSideBar";
import "../../styles/index.css";
import { useDispatch, useSelector } from "react-redux";
import { AppDispatch } from "../../store";
import { deleteAnalysis, fetchAnalysis } from "../../store/userAnalysisSlice";
import "maplibre-gl/dist/maplibre-gl.css"; 
import CreateDashboardModal from "../../components/CreateDashboard";
import { format } from 'date-fns';
<<<<<<< HEAD
import { IoCloseSharp } from "react-icons/io5";
import { ChevronUpIcon } from "@chakra-ui/icons";
=======
import ConfirmDeleteDialog from "../../components/ConfirmDeleteDialog";
>>>>>>> e70cef08

interface FeatureProperties {
  Project?: string;
  Name?: string;
}

interface Feature {
  properties?: FeatureProperties;
}

interface AnalysisResults {
  results?: { features?: Feature[] }[];
  data?: {
    analysisType?: string;
    latitude?: number;
    longitude?: number;
  };
}

interface AnalysisData {
  analysis_results?: AnalysisResults;
}

interface AnalysisSummary {
  title: string;
  projectName: string;
  locationName: string;
  analysisType: string;
  latitude?: number;
  longitude?: number;
}

export default function AnalysisResults() {
  const [searchTerm, setSearchTerm] = useState("");
  const [selectedAnalysis, setSelectedAnalysis] = useState([]);
  const { isOpen, onOpen, onClose } = useDisclosure();
  const [isCreateDashboardOpen, setCreateDashboard] = useState(false);
  const navigate = useNavigate()

  const dispatch = useDispatch<AppDispatch>();
  const analysisData = useSelector((state: any) => state.userAnalysis.data);
  const loading = useSelector((state: any) => state.userAnalysis.loading);
  const error = useSelector((state: any) => state.userAnalysis.error);
  const analysisDeleted = useSelector((state: any) => state.userAnalysis.analysisDeleted);
  const [showDeletionMessage, setShowDeletionMessage] = useState(false);
  const toast = useToast();
  const [isConfrimDeleteOpen, setIsConfirmDeleteOpen] = useState(false);
  const onConfirmDeleteClose = () => setIsConfirmDeleteOpen(false);
  const cancelRef = React.useRef();
  const [region, setRegion] = useState("");
  const [date, setDate] = useState("");
  const [type, setType] = useState("");
  const [isFilterOpen, setIsFilterOpen] = useState(false); 


  useEffect(() => {
    dispatch(fetchAnalysis());
  }, [dispatch]);


  const handleDelete = (id: any) => {
    onConfirmDeleteClose();

    if(selectedAnalysis.length == 0){
      dispatch(deleteAnalysis(id));
    }else {
      selectedAnalysis.forEach((analysisId) => {
        dispatch(deleteAnalysis(analysisId));
      });
    }

    setShowDeletionMessage(true)
  };

  useEffect(() => {
    dispatch(fetchAnalysis());
  }, [dispatch]);

  useEffect(() => {
   if(analysisDeleted && showDeletionMessage){
    toast({
      title: "Analysis Results Deleted.",
      description: "The analysis results have been successfuly deleted and removed from any associated dashboards.",
      status: "success",
      duration: 5000,
      isClosable: true,
      position: "top-right",
      containerStyle: {
        backgroundColor: "#00634b",
        color: "white",
      },
    });
    setShowDeletionMessage(false);
    dispatch(fetchAnalysis());
   }
  }, [analysisDeleted]);

  const getAnalysisSummary = (analysis: any): AnalysisSummary => {
    const { analysis_results } = analysis || {};
    const { results, data } = analysis_results || {};
  
    const features = results?.[0]?.features || [];
    const { analysisType = "Analysis", latitude, longitude, landscape } = data || {};
  
    // Extract properties safely
    const projectName = features?.[0]?.properties?.Project || "Unknown Project";
  
    // Construct a meaningful title
    const title =
      landscape && landscape !== "Unknown Landscape" 
        ? `${analysisType} Analysis of ${landscape}`
        : projectName === "Unknown Project"
        ? `${analysisType} Results from Area`
        : `${analysisType} Analysis of ${landscape} in the ${projectName} Landscape.`;
    
    return {
      title,
      projectName,
      locationName: landscape,
      analysisType,
      latitude,
      longitude,
    };
  };
  

  // Filtering based on search term
  const filteredData = analysisData.filter((analysis: any) => {
    const titleMatches = getAnalysisSummary(analysis).title.toLowerCase().includes(searchTerm.toLowerCase());
    const typeMatches = type ? analysis.analysis_results.data?.analysisType.toLowerCase() === type : true;
    const dateMatches = date
      ? format(new Date(analysis?.created_at), "yyyy-MM-dd") === date
      : true; // Filter only if a date is selected
    const regionMatches = region ? analysis.analysis_results.data?.landscape === region : true;
  
    return titleMatches && typeMatches && dateMatches && regionMatches;
  });
  
  

  const handleViewClick = (analysis: any) => {
    onOpen();
  };

  const handleCheckboxChange = (isChecked: boolean, analysisId: any) => {
    setSelectedAnalysis((prevSelected: any[]) => {
      if (isChecked) {
        // Add the selected analysis to the array
        return [...prevSelected, analysisId];
      } else {
        // Remove the unselected analysis from the array
        return prevSelected.filter(id => id !== analysisId);
      }
    });
  };

  const handleCreateDashboardClick = () => {

     // Filter analysis data based on selected analysis IDs
    const matchedAnalysis = analysisData.filter((item: { id: any; }) => selectedAnalysis.includes(item.id));

    // Extract analysis types from the matched analysis objects
    const analysisTypes = matchedAnalysis.map((item: { analysis_results: { data: { analysisType: any; }; }; }) => item.analysis_results.data?.analysisType);

    // Check if all analysis types are the same
    const allSameType = analysisTypes.every((type: any) => type === analysisTypes[0]);

    if (!allSameType) {
      toast({
        title: "Cannot create dashboard.",
        description: `Can only create a dashboard from analysis results with the same analysis type! Current selected results have: ${analysisTypes.join(", ")}`,
        status: "warning",
        duration: 5000,
        isClosable: true,
        position: "top-right",
        containerStyle: {
          backgroundColor: "#00634b",
          color: "white",
        },
      });
      return;
    }
    // Open the Create Dashboard modal
    setCreateDashboard(true);
  };
  
  function handleSave(): void {
    throw new Error("Function not implemented.");
  }

  const landscapeOptions = Array.from(
    new Set(analysisData.map((analysis: any) => analysis.analysis_results.data?.landscape))
  ).filter(Boolean); // Remove null/undefined values

  return (
    <>
      <Helmet>
        <title>Analysis Results - View Analysis Data</title>
        <meta name="description" content="View detailed analysis results and reports." />
      </Helmet>
      <Header />
  
      <Box bg="white" w="100%">
        <Flex direction={{ base: "column", md: "row" }} gap="30px" alignItems="start">
          {/* Sidebar */}
          <Sidebar display={{ base: "none", md: "flex" }} />
  
          {/* Main Content */}
          <Box
            flex="1"
            ml={{ base: "55px", md: "0px" }}
            mt={{ base: "0px", md: "20px" }}
            width={{ base: "80%", md: "auto" }}
            overflow={"auto"}
          >
            <Heading size="lg" mb={6} color="black">
              Analysis Results
            </Heading>
  
            {/* Search & Action Row */}
            <Flex justify="space-between" align="center" mb={6} direction={{ base: "column", md: "row" }}>
              <Box width={{ base: "100%", md: "50%" }} mb={{ base: 4, md: 0 }} ml={{ md: "0px" }}>
                <Flex direction={{ base: "column", md: "row" }} gap={4} align="center">
                  {/* Filter Button */}
                  <Button
                    leftIcon={isFilterOpen ? undefined : <FaFilter />}
                    rightIcon={isFilterOpen ? <ChevronUpIcon boxSize={6} /> : undefined}
                    colorScheme="green"
                    variant="solid"
                    backgroundColor="dark_green.800"
                    _hover={{ backgroundColor: "light_green.400" }}
                    fontWeight={700}
                    w={{ base: "100%", md: "auto" }}
                    h={10}
                    color="white"
                    borderRadius="5px"
                    onClick={() => setIsFilterOpen(!isFilterOpen)}
                    transition="all 0.3s ease-in-out"
                  >
                    {!isFilterOpen ? "Filter" : ""}
                  </Button>

                  {/* Search Input */}
                  <Input
                    placeholder="Search analysis"
                    value={searchTerm}
                    onChange={(e) => setSearchTerm(e.target.value)}
                    borderColor="gray.400"
                    width="100%"
                  />
                </Flex>
              </Box>

              {/* Create Dashboard and New Analysis Buttons */}
              <Box
                display="flex"
                gap={2}
                width={{ base: "100%", md: "auto" }}
                mb={{ base: 4, md: 0 }}
                flexDirection={{ base: "column", md: "row" }}
              >
                <Button
                  colorScheme="green"
                  variant="outline"
                  borderColor="dark_green.800"
                  textColor="dark_green.800"
                  w="auto"
                  borderRadius="0px"
                  h={10}
                  isDisabled={selectedAnalysis?.length === 0}
                  onClick={handleCreateDashboardClick}
                >
                  Create Dashboard
                </Button>
                <Button
                  colorScheme="green"
                  variant="outline"
                  borderColor="dark_green.800"
                  textColor="dark_green.800"
                  w="auto"
                  borderRadius="0px"
                  h={10}
                  onClick={() => navigate("/map")}
                >
                  New Analysis
                </Button>
              </Box>
            </Flex>

            {/* Filter Section */}
            <Collapse in={isFilterOpen} animateOpacity>
              <Box
                bg="gray.100"
                p={4}
                borderRadius="10px"
                boxShadow="md"
                width={{ base: "90%", md: "50%" }} // Reduced width
                alignSelf="flex-start" 
              >
                <Flex justify="space-between" align="center" mb={3}>
                  <Text fontSize="lg" fontWeight="bold" color="gray.700">
                    Filter Analysis
                  </Text>
                  <IconButton
                    icon={<IoCloseSharp />}
                    size="sm"
                    onClick={() => setIsFilterOpen(!isFilterOpen)}
                    aria-label="Close filters"
                    variant="ghost"
                    color="gray.600"
                    _hover={{ color: "red.500" }}
                  />
                </Flex>

                {/* 2-column layout for fields */}
                <SimpleGrid columns={2} spacing={4}>
                  {/* Region Dropdown */}
                  <Select 
                    placeholder="Select Region" 
                    value={region} 
                    onChange={(e) => setRegion(e.target.value)} 
                    borderColor="gray.400"
                  >
                    {landscapeOptions.map((landscape, index) => (
                      <option key={index} value={String(landscape)}>
                        {String(landscape)}
                      </option>
                    ))}
                  </Select>

                  {/* Date Field */}
                  <Input
                    type="date"
                    value={date}
                    onChange={(e) => setDate(e.target.value)}
                    borderColor="gray.400"
                  />

                  {/* Type Filter */}
                  <Select placeholder="Select Type" value={type} onChange={(e) => setType(e.target.value)} borderColor="gray.400">
                    <option value="baseline">Baseline</option>
                    <option value="temporal">Temporal</option>
                    <option value="spatial">Spatial</option>
                  </Select>


                  {/* Apply Filters Button */}
                  <Button variant="ghost" onClick={() => {
                    setRegion("");
                    setDate("");
                    setType("");
                  }}>
                    Clear Filters
                  </Button>

                </SimpleGrid>
              </Box>
            </Collapse>

            {/* Content Section */}
            <Divider mb={6} borderColor="black" borderWidth="1px" width="calc(100% - 10px)" mt={4}/>

            {loading && <Text>Loading...</Text>}
            {!loading && !filteredData?.length && <Text>No analysis data available.</Text>}
            {error && <Text>{error}</Text>}

            {/* Analysis Cards Section */}
            <Box
              maxHeight="calc(100vh - 250px)"
              overflowY="auto"
              mb={6}
              display="flex"
              flexDirection="column"
              gap={4}
            >
              {filteredData?.map((analysis: any, index: number) => {
                let analysisSummary = getAnalysisSummary(analysis)

                return (
                  <Card key={index} boxShadow="md" borderRadius="md">
                    <CardBody>
                      <Flex
                        direction={{ base: "column", md: "row" }}
                        align="stretch"
                        gap={4}
                        justify="space-between"
                      >
                        <Checkbox
                          isChecked={selectedAnalysis.includes(analysis?.id)}
                          onChange={(e) =>
                            handleCheckboxChange(e.target.checked, analysis?.id)
                          }
                        />

                        {/* Content */}
                        <Box
                            flex="1"
                            display="flex"
                            flexDirection="column"
                            justifyContent="space-between"
                            onClick={() => handleCheckboxChange(!selectedAnalysis.includes(analysis?.id), analysis?.id)}
                            cursor="pointer"
                          >

                          <Heading size="md" fontWeight="bold" color="black" mb={2}>
                            {analysisSummary.title}
                          </Heading>

                          { analysisSummary.latitude &&
                              <Flex><FaLocationDot/><Text color={'black'} textStyle="xs">{analysisSummary.latitude}, {analysisSummary.longitude}</Text></Flex>
                          }

                          <Box mt={4} display="flex" flexWrap="wrap" gap={2}>
                            <Tag colorScheme="green" mr={2}>
                              <TagLabel>
                                {format(new Date(analysis?.created_at), "MMMM dd, yyyy HH:mm:ss")}
                              </TagLabel>
                            </Tag>
                            <Tag colorScheme="blue" mr={2}>
                              <TagLabel>{analysisSummary.projectName}</TagLabel>
                            </Tag>
                            <Tag colorScheme="teal">
                              <TagLabel>{analysisSummary.locationName}</TagLabel>
                            </Tag>
                          </Box>
                        </Box>

                        {/* View Button */}
                        <Flex justify="flex-end" mt={{ base: 4, md: 8 }} >
                          <Button
                            colorScheme="green"
                            variant="solid"
                            backgroundColor="dark_green.800"
                            _hover={{ backgroundColor: "light_green.400" }}
                            color="white"
                            width="auto"
                            borderRadius="0px"
                            h={10}
                            onClick={() => handleViewClick(analysis)}
                          >
                            View
                          </Button>

                          <Button
                            colorScheme="red"
                            variant="solid"
                            backgroundColor="red.500"
                            _hover={{ backgroundColor: "light_green.400" }}
                            color="white"
                            width="auto"
                            borderRadius="0px"
                            h={10}
                            onClick={() => setIsConfirmDeleteOpen(true)}
                          >
                            Delete
                          </Button>

                          <ConfirmDeleteDialog 
                            isOpen={isConfrimDeleteOpen}
                            onClose={onConfirmDeleteClose}
                            onConfirm={() => handleDelete(analysis?.id)}
                            title="Delete Dashboard"
                            description="Are you sure you want to delete this analysis? This action will remove it from any dashboard it is associated with."
                          />

                        </Flex>
                      </Flex>
                    </CardBody>
                  </Card>
                );
              })}
            </Box>

            <CreateDashboardModal
              onClose={() => setCreateDashboard(false)}
              selectedAnalysis={selectedAnalysis} // Pass selected analysis data to the modal
              onSave={handleSave}
              isOpen={isCreateDashboardOpen}
            />

            {/* Right Sidebar */}
            <AnalysisSideBar isOpen={isOpen} onClose={onClose} selectedAnalysis={selectedAnalysis} />
          </Box>
        </Flex>
      </Box>
    </>
  );
}  <|MERGE_RESOLUTION|>--- conflicted
+++ resolved
@@ -15,19 +15,10 @@
   useDisclosure,
   Checkbox,
   useToast,
-<<<<<<< HEAD
-  AlertDialog,
-  AlertDialogOverlay,
-  AlertDialogContent,
-  AlertDialogHeader,
-  AlertDialogBody,
-  AlertDialogFooter,
   Collapse,
   IconButton,
+  SimpleGrid,
   Select,
-  SimpleGrid,
-=======
->>>>>>> e70cef08
 } from "@chakra-ui/react";
 import { FaFilter } from "react-icons/fa";
 import Header from "../../components/Header";
@@ -43,12 +34,9 @@
 import "maplibre-gl/dist/maplibre-gl.css"; 
 import CreateDashboardModal from "../../components/CreateDashboard";
 import { format } from 'date-fns';
-<<<<<<< HEAD
 import { IoCloseSharp } from "react-icons/io5";
 import { ChevronUpIcon } from "@chakra-ui/icons";
-=======
 import ConfirmDeleteDialog from "../../components/ConfirmDeleteDialog";
->>>>>>> e70cef08
 
 interface FeatureProperties {
   Project?: string;
