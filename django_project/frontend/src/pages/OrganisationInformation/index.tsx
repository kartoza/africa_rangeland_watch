import React, { useState } from "react";
import Helmet from "react-helmet";
import {
  Box,
  Heading,
  Flex,
  Input,
  Table,
  Tbody,
  Tr,
  Td,
  Thead,
  Button,
  Badge,
  IconButton,
  Tabs,
  TabList,
  Tab,
  TabPanels,
  TabPanel,
  Divider,
} from "@chakra-ui/react";
import { FaPlus, FaTrash } from "react-icons/fa";
import Header from "../../components/Header";
import Sidebar from "../../components/SideBar";
import "../../styles/index.css";
import { useSelector, useDispatch } from "react-redux";
import { deleteMember, fetchOrganizations } from "../../store/organizationSlice";
import { AppDispatch } from "../../store";
import InviteMember from "../../components/inviteMembers";
import { selectRefetch }  from "../../store/organizationSlice";
import Pagination from "../../components/Pagination";


export default function OrganisationInformation() {
  const dispatch = useDispatch<AppDispatch>();
  const [isInviteModalOpen, setIsInviteModalOpen] = useState(false);
  const [selectedOrgKey, setSelectedOrgKey] = useState<string | null>(null);
  const refetch = useSelector(selectRefetch);
  const [currentPage, setCurrentPage] = useState(1);
<<<<<<< HEAD
=======
  const [currentInvitationPage, setCurrentInvitationPage] = useState(1);
>>>>>>> ea42c130
  const itemsPerPage = 5;


  const openInviteModal = () => {
    setIsInviteModalOpen(true);
  };

  const closeInviteModal = () => {
    setIsInviteModalOpen(false);
  };

  // Get data from the store
  const { organizations, loading, error } = useSelector((state: any) => state.organization);
  const [searchTerm, setSearchTerm] = React.useState("");

  React.useEffect(() => {
    if (refetch || !organizations || Object.keys(organizations).length === 0) {
      dispatch(fetchOrganizations());
    }
  }, [dispatch, refetch, organizations]);
  

  React.useEffect(() => {
    console.log(organizations);
    const orgKeys = Object.keys(organizations);
    if (orgKeys.length === 1) {
      setSelectedOrgKey(orgKeys[0]);
    }
  }, [organizations]);
  
  // Filter members based on search term
  const filteredMembers = (members: any[]) => {
    if (!Array.isArray(members)) return [];
    if (!searchTerm) return members;
    return members.filter((member) =>
      member.user?.toLowerCase().includes(searchTerm.toLowerCase())
    );
  };
  
  // Check if selectedOrgKey is set and the organization data is available
  const orgKeys = Object.keys(organizations);
  if (!selectedOrgKey && orgKeys.length > 0) {
    setSelectedOrgKey(orgKeys[0]);
  }

  // Check if selectedOrgKey is set and the organization data is available
  const members = selectedOrgKey
    ? organizations[selectedOrgKey]?.members || []
    : []; // Default to empty if no selectedOrgKey

  const filteredMembersList = filteredMembers(members);

  // Only calculate paginated members if the data is available
  const paginatedMembers = filteredMembersList.length > 0 
    ? filteredMembersList.slice(
        (currentPage - 1) * itemsPerPage,
        currentPage * itemsPerPage
      )
    : [];

  
  
  

  const handleDelete = async (orgKey: any, user: any) => {
    try {
      dispatch(deleteMember({ orgKey, user: user.user })).unwrap();
    } catch (error) {
      console.error("Error deleting member:", error);
    }
  };

<<<<<<< HEAD
=======
  // Check if selectedOrgKey is set and the organization data is available
  const orgKeys = Object.keys(organizations);
  if (!selectedOrgKey && orgKeys.length > 0) {
    setSelectedOrgKey(orgKeys[0]);
  }

  // Check if selectedOrgKey is set and the organization data is available
  const members = selectedOrgKey
    ? organizations[selectedOrgKey]?.members || []
    : []; // Default to empty if no selectedOrgKey

  const filteredMembersList = filteredMembers(members);

  // Only calculate paginated members if the data is available
  const paginatedMembers = filteredMembersList.length > 0 
    ? filteredMembersList.slice(
        (currentPage - 1) * itemsPerPage,
        currentPage * itemsPerPage
      )
    : [];

>>>>>>> ea42c130
  const handlePageChange = (page: number) => {
    setCurrentPage(page);
  };

<<<<<<< HEAD
  const [currentInvitationPage, setCurrentInvitationPage] = useState(1);

=======
>>>>>>> ea42c130
  const handleInvitationPageChange = (page: number) => {
    setCurrentInvitationPage(page);
  };

  const invitations = selectedOrgKey
  ? organizations[selectedOrgKey]?.invitations || []
  : []; // Default to empty if no selectedOrgKey

  // Only calculate paginated invitations if the data is available
  const paginatedInvitations = invitations.length > 0
    ? invitations.slice(
        (currentPage - 1) * itemsPerPage,
        currentPage * itemsPerPage
      )
    : [];

  return (
    <>
      <Helmet>
        <title>Organisation Information - Manage Organisation Details</title>
        <meta
          name="description"
          content="Manage your organisation's information, members, and invitations."
        />
      </Helmet>
      <Header />

      <Box bg="white" w="100%">
        <Flex direction={{ base: "column", md: "row" }} gap="30px" alignItems="start">
          {/* Sidebar */}
          <Sidebar display={{ base: "none", md: "flex" }} />

          {/* Main Content */}
          <Box
            flex="1"
            ml={{ base: "55px", md: "0px" }}
            mt={{ base: "0px", md: "20px" }}
            width={{ base: "80%", md: "auto" }}
            overflow={"auto"}
          >
            <Heading size="lg" mb={6} color="black">
              My Organisations
            </Heading>

            {/* {loading && <p>Loading...</p>} */}
            {/* {error && <p>{error}</p>} */}

            {/* Organisation Tabs */}
            <Tabs variant="unstyled">
              <Box
                width="fit-content"
                border="1px solid"
                borderColor="gray.300"
                borderBottom="none"
                borderRadius="5px"
                overflow="hidden"
              >
                <TabList>
                  {Object.keys(organizations).map((orgKey, idx) => (
                    <Tab
                      key={idx}
                      _selected={{ color: "white", bg: "dark_green.800" }}
                      _hover={{ bg: "light_green.400" }}
                      px={6}
                      py={2}
                      onClick={() => setSelectedOrgKey(orgKey)}
                    >
                      {orgKey}
                    </Tab>
                  ))}
                </TabList>
              </Box>

              <Divider mb={6} borderColor="black" borderWidth="1px" width={{ base: "auto", md: "99%" }} />

              <TabPanels>
                {Object.values(organizations).map((organization: any, index: number) => (
                  <TabPanel key={index}>
                    {/* Organisation Members Section */}
                    <Heading size="md" mb={4} color="black">
                      Organisation Members
                    </Heading>
                    <Flex align="center" mb={4} justify="space-between">
                      <Flex align="center" w="auto" position="relative">
                        <Input
                          placeholder="Search organisation members"
                          value={searchTerm}
                          onChange={(e) => setSearchTerm(e.target.value)}
                          borderColor="gray.400"
                          mr={2}
                          w={{ base: "full", md: 80 }}
                        />
                      </Flex>
                      
                      {organization.is_manager && (
                      <>
                        <Button
                          leftIcon={<FaPlus />}
                          colorScheme="green"
                          variant="solid"
                          backgroundColor="dark_green.800"
                          _hover={{ backgroundColor: "light_green.400" }}
                          fontWeight={700}
                          w="auto"
                          h={10}
                          color="white.a700"
                          borderRadius="0px"
                          onClick={openInviteModal}
                        >
                          Add People
                        </Button>
                        <InviteMember 
                          isOpen={isInviteModalOpen} 
                          onClose={closeInviteModal} 
                          orgKey={organization.org_id}
                          organizationName={selectedOrgKey || "Unknown"} 
                        />
                      </>
                      )}
                    </Flex>

                    <Divider mb={6} borderColor="black" borderWidth="1px" />

                    <Box overflowX="auto">
                      <Table variant="unstyled" size="sm">
                        <Thead borderBottom="1px solid" borderColor="gray.400">
                          <Tr>
                            <Td fontWeight="bold">User</Td>
                            <Td fontWeight="bold">Role</Td>
                            <Td fontWeight="bold" textAlign="center">Actions</Td>
                          </Tr>
                        </Thead>
                        <Tbody>
                          {paginatedMembers.map((member: any, idx: number) => (
                            <Tr key={idx}>
                              <Td color={"black"}>{member.user}</Td>
                              <Td color={"black"}>{member.role}</Td>
                              {organization.is_manager && (
                              <>
                                <Td textAlign="center" display="flex" justifyContent="center">
                                  <IconButton
                                    aria-label="Delete member"
                                    icon={<FaTrash />}
                                    colorScheme="red"
                                    variant="ghost"
                                    onClick={() => handleDelete(organization.org_id, member)}
                                  />
                                </Td>
                              </>
                              )}
                            </Tr>
                          ))}
                        </Tbody>
                      </Table>
                      <Pagination
                        currentPage={currentPage}
                        totalPages={Math.ceil(filteredMembersList.length / itemsPerPage)}
                        handlePageChange={handlePageChange}
                      />
                    </Box>


                  {organization.is_manager && (
                    <>
                      <Heading size="md" mt={8} mb={4} color="black">
                        Invitations
                      </Heading>

                      <Divider mb={6} borderColor="black" borderWidth="1px" />

                      <Box overflowX="auto">
                        <Table variant="unstyled" size="sm">
                          <Thead borderBottom="1px solid" borderColor="gray.400">
                            <Tr>
                              <Td fontWeight="bold">Email</Td>
                              <Td fontWeight="bold">Status</Td>
                            </Tr>
                          </Thead>
                          <Tbody>
                            {paginatedInvitations.map((invite: any, idx: number) => (
                              <Tr key={idx}>
                                <Td>{invite.email}</Td>
                                <Td>
                                  <Badge
                                    backgroundColor={
                                      invite.accepted
                                        ? "light_green.400"
                                        : "#3e3e3e"
                                    }
                                    color="white"
                                    variant="solid"
                                    px={4}
                                    py={2}
                                    borderRadius="full"
                                  >
                                    {invite.accepted ? "Joined": "Pending"}
                                  </Badge>
                                </Td>
                              </Tr>
                            ))}
                          </Tbody>
                        </Table>
                        <Pagination
                          currentPage={currentInvitationPage}
                          totalPages={Math.ceil(paginatedInvitations.length / itemsPerPage)}
                          handlePageChange={handleInvitationPageChange}
                        />
                      </Box>
                  </>
                  )}
                  </TabPanel>
                ))}
              </TabPanels>
            </Tabs>
          </Box>
        </Flex>
      </Box>
    </>
  );
}<|MERGE_RESOLUTION|>--- conflicted
+++ resolved
@@ -38,10 +38,7 @@
   const [selectedOrgKey, setSelectedOrgKey] = useState<string | null>(null);
   const refetch = useSelector(selectRefetch);
   const [currentPage, setCurrentPage] = useState(1);
-<<<<<<< HEAD
-=======
   const [currentInvitationPage, setCurrentInvitationPage] = useState(1);
->>>>>>> ea42c130
   const itemsPerPage = 5;
 
 
@@ -114,39 +111,10 @@
     }
   };
 
-<<<<<<< HEAD
-=======
-  // Check if selectedOrgKey is set and the organization data is available
-  const orgKeys = Object.keys(organizations);
-  if (!selectedOrgKey && orgKeys.length > 0) {
-    setSelectedOrgKey(orgKeys[0]);
-  }
-
-  // Check if selectedOrgKey is set and the organization data is available
-  const members = selectedOrgKey
-    ? organizations[selectedOrgKey]?.members || []
-    : []; // Default to empty if no selectedOrgKey
-
-  const filteredMembersList = filteredMembers(members);
-
-  // Only calculate paginated members if the data is available
-  const paginatedMembers = filteredMembersList.length > 0 
-    ? filteredMembersList.slice(
-        (currentPage - 1) * itemsPerPage,
-        currentPage * itemsPerPage
-      )
-    : [];
-
->>>>>>> ea42c130
   const handlePageChange = (page: number) => {
     setCurrentPage(page);
   };
 
-<<<<<<< HEAD
-  const [currentInvitationPage, setCurrentInvitationPage] = useState(1);
-
-=======
->>>>>>> ea42c130
   const handleInvitationPageChange = (page: number) => {
     setCurrentInvitationPage(page);
   };
