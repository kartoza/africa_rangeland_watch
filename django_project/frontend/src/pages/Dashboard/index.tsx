--- conflicted
+++ resolved
@@ -189,26 +189,6 @@
           const landscape = analysis.analysis_results.data.landscape;
           const variable = analysis.analysis_results.data.variable;
 
-          if (preference === "map" && analysisType === "Temporal") {
-            for (let rasterIdx = 0; rasterIdx < analysis.raster_output_list.length; rasterIdx++) {
-              const rasterOutput = analysis.raster_output_list[rasterIdx];
-              const temporalResolution = rasterOutput.analysis.temporalResolution;
-              const matchingCard = cards.find((card) => card.id === cardIdx + 1) || {
-                id: cardIdx + 1,
-                position: { row: Math.floor(cardIdx / 3), col: cardIdx % 3 },
-                size: { width: 450, height: 400 }
-              };
-              cardIdx++;
-              let title = dashboard.title + ' - ' + rasterOutput.analysis.landscape + ' ' + rasterOutput.analysis.variable + ' ';
-              if (temporalResolution === "Monthly") {
-                title += `${formatMonthYear(rasterOutput.analysis.month, rasterOutput.analysis.year)}`;
-              } else if (temporalResolution === "Annual") {
-                title += `${rasterOutput.analysis.year}`;
-              } else if (temporalResolution === "Quarterly") {
-                title += `Q${rasterOutput.analysis.quarter} ${rasterOutput.analysis.year}`;
-              }
-
-<<<<<<< HEAD
           if (preference === "map" && ["Temporal", "Spatial"].includes(analysisType)) {
             for (let rasterIdx = 0; rasterIdx < analysis.raster_output_list.length; rasterIdx++) {
               const rasterOutput = analysis.raster_output_list[rasterIdx];
@@ -228,15 +208,6 @@
                 title += ` Q${rasterOutput.analysis.quarter} ${rasterOutput.analysis.year}`;
               }
 
-        return {
-          config: dashboard.config,
-          analysisResults: dashboard.analysis_results,
-          title: dashboard.title,
-          uuid: dashboard.uuid,
-          owner: dashboard.owner,
-          privacy_type: dashboard.privacy_type,
-          card: matchingCard
-=======
               updatedChartsConfig.push({
                 config: dashboard.config,
                 analysisResults: dashboard.analysis_results,
@@ -266,7 +237,6 @@
               rasterOutputIdx: null
             });
           }
->>>>>>> 4cdd03af
         }
       }
 
