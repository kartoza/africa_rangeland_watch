--- conflicted
+++ resolved
@@ -9,19 +9,15 @@
   useDisclosure,
   useToast,
   Divider,
-  Heading,
   Card,
   CardBody,
   Tag,
   TagLabel,
-<<<<<<< HEAD
-=======
   Heading,
->>>>>>> 5ccfda02
   Image
 } from "@chakra-ui/react";
+import { FaFilter } from "react-icons/fa";
 import { format } from 'date-fns';
-import { FaFilter } from "react-icons/fa";
 import Header from "../../components/Header";
 import { Helmet } from "react-helmet";
 import Footer from "../../components/Footer";
@@ -33,6 +29,7 @@
 import CreateDashboardModal from "../../components/CreateDashboard";
 import Pagination from "../../components/Pagination";
 import ConfirmDeleteDialog from "../../components/ConfirmDeleteDialog";
+
 
 interface DashboardListProps {
   allDashboards: boolean;
@@ -251,9 +248,7 @@
                         </Box>
 
                         {/* Content */}
-                        <Flex direction="row" gap={4} w="100%">
-                          {/* First Column - Dashboard Info */}
-                          <Box
+                        <Box
                             flex="1"
                             display="flex"
                             flexDirection="column"
@@ -262,23 +257,11 @@
                             cursor="pointer"
                             ml={4}
                           >
-                            <Heading size="md" fontWeight="bold" color="black" mb={2}>
-                              {dashboard.title}
-                            </Heading>
-
-                            <Box mt={4} display="flex" flexWrap="wrap" gap={2}>
-                              <Tag colorScheme="green" mr={2}>
-                                <TagLabel>
-                                  {format(new Date(dashboard?.updated_at), "MMMM dd, yyyy HH:mm:ss")}
-                                </TagLabel>
-                              </Tag>
-                              <Tag colorScheme="teal">
-                                <TagLabel>{dashboard.owner_name}</TagLabel>
-                              </Tag>
-                            </Box>
-                          </Box>
-
-<<<<<<< HEAD
+
+                          <Heading size="md" fontWeight="bold" color="black" mb={2}>
+                            {dashboard.title}
+                          </Heading>
+
                           {/* Description */}
                           <Text
                             color="gray.600" 
@@ -299,14 +282,8 @@
                             <Tag colorScheme="teal">
                               <TagLabel>{dashboard.owner_name}</TagLabel>
                             </Tag>
-=======
-                          {/* Second Column - Thumbnail */}
-                          <Box>
-                            <Image src={dashboard.thumbnail} height={100} width={100}></Image>
->>>>>>> 5ccfda02
                           </Box>
-                        </Flex>
-
+                        </Box>
 
                         {/* View Button */}
                         { isEditable && (
