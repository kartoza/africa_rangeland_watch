import React, { useEffect, useState } from "react";
import { useNavigate } from 'react-router-dom';
import {
  Box,
  Flex,
  Text,
  Button,
  Input,
  useDisclosure,
  useToast,
  Divider,
  Card,
  CardBody,
  Tag,
  TagLabel,
  Heading,
  Image
} from "@chakra-ui/react";
import { FaFilter } from "react-icons/fa";
import { format } from 'date-fns';
import Header from "../../components/Header";
import { Helmet } from "react-helmet";
import Footer from "../../components/Footer";
import AllDashboardList from "../../components/DashboardList";
import { useDispatch, useSelector } from "react-redux";
import { AppDispatch } from "../../store";
import { fetchDashboards, deleteDashboard } from "../../store/dashboardSlice";
import DashboardFilters from "../../components/DashboardFilters";
import CreateDashboardModal from "../../components/CreateDashboard";
import Pagination from "../../components/Pagination";
import ConfirmDeleteDialog from "../../components/ConfirmDeleteDialog";


interface DashboardListProps {
  allDashboards: boolean;
}

const DashboardListPage: React.FC<DashboardListProps> = ({allDashboards}) => {
  const navigate = useNavigate();
  const [searchTerm, setSearchTerm] = useState("");
  const [currentPage, setCurrentPage] = useState(1);
  const [isFilterActive, setIsFilterActive] = useState(false);
  const [filters, setFilters] = useState({
    my_dashboards: !allDashboards
  });
  const { isOpen, onOpen, onClose } = useDisclosure();
  const [isCreateDashboardOpen, setCreateDashboard] = useState(false);
  const dispatch = useDispatch<AppDispatch>();
  const dashboardData = useSelector((state: any) => state.dashboard.dashboards);
  const loading = useSelector((state: any) => state.dashboard.loading);
  const error = useSelector((state: any) => state.dashboard.error);
  const [isConfirmDeleteOpen, setIsConfirmDeleteOpen] = useState(false);
  const isEditable = !allDashboards;
  const itemsPerPage = allDashboards ? 12 : 4;

  // SEARCH FUNCTION
  const filteredData = dashboardData.filter((chartConfig: any) =>
      typeof chartConfig.title !== 'undefined' ? chartConfig.title.toLowerCase().includes(searchTerm.toLowerCase()) : false
  );
  const totalPages = Math.ceil(filteredData.length / itemsPerPage);
  const startIdx = (currentPage - 1) * itemsPerPage;
  const endIdx = startIdx + itemsPerPage;
  const paginatedData = filteredData.slice(startIdx, endIdx);
  const toast = useToast();

  const handleFilterClick = () => {
    isOpen ? onClose() : onOpen();
  };

  useEffect(() => {
    dispatch(fetchDashboards(filters));
  }, [dispatch, filters]);

  const handlePageChange = (page: number) => {
    if (page >= 1 && page <= totalPages) {
      setCurrentPage(page);
    }
  };

  const handleItemClick = (dashboard: any) => {
    const basePath = allDashboards ? '/dashboard' : '/my-dashboard';
    navigate(`${basePath}/${dashboard.uuid}`);
  }

  const handleDelete = async (uuid: string) => {
    const resultAction = await dispatch(deleteDashboard(uuid));
    if (deleteDashboard.fulfilled.match(resultAction)) {
        toast({
          title: 'Dashboard Deleted',
          description: 'Dashboard has been deleted successfully!',
          status: 'success',
          duration: 3000,
          isClosable: true,
          position: "top-right",
          containerStyle: {
            backgroundColor: "#00634b",
            color: "white",
          },
        });
        setIsConfirmDeleteOpen(false);
    }
  }

  const onDashboardCreated = (uuid: string) => {
    setCreateDashboard(false);
    if (uuid) {
      navigate(`/my-dashboard/${uuid}`);
    }
  }

  return (
    <>
      <Box width="100%" minHeight={{base: "auto", md:"80vh"}}>
        <Helmet>
          <title>Dashboard | Africa Rangeland Watch | Sustainable Management</title>
          <meta name="description" content="dashboard data." />
        </Helmet>

        <Header />

        {/* Top Row */}
        <Flex
          justifyContent={{ base: "flex-start", md: "space-between" }}
          alignItems="center"
          flexDirection={{ base: "column", md: "row" }}
          marginBottom="6"
          wrap="wrap"
          w="100%"
          gap={{ base: "4", md: "4" }}
          padding={5}
          ml={{ base: 0, md: 0 }}
        >
            {/* Filter Button */}
            <Flex
              alignItems="center"
              gap="4"
              flex={{ base: "1", md: "auto" }}
              justifyContent={{ base: "flex-start", md: "flex-start" }}
              w={{ base: "100%", md: "30%" }}
            >
              <Button
                leftIcon={<FaFilter />}
                colorScheme="green"
                variant="solid"
                backgroundColor={isFilterActive ? "gray.500" : "dark_green.800"}
                _hover={{ backgroundColor: "light_green.400" }}
                fontWeight={700}
                w={{ base: "auto", md: "15%" }}
                h={10}
                color="white.a700"
                borderRadius="2px"
                isDisabled={isFilterActive}
                onClick={handleFilterClick}
              >
                Filter
              </Button>
              <Text fontSize="lg" color="black">
                {filteredData ? filteredData.length : 0} resource{ filteredData.length != 1 && 's' } found
              </Text>
            </Flex>

            {/* Search, New, Organise */}
            <Flex
              alignItems="center"
              gap="4"
              flexDirection={{ base: "column", md: "row" }}
              w={{ base: "100%", md: "40%" }}
              justifyContent={{ base: "flex-start", md: "flex-end" }}
            >
              <Input
                placeholder="Search resources..."
                w={{ base: "100%", md: "400px" }}
                size="md"
                onChange={(e) => setSearchTerm(e.target.value)}
                borderRadius="md" />
              <Button
                colorScheme="green"
                variant="solid"
                backgroundColor="dark_green.800"
                _hover={{ backgroundColor: "light_green.400" }}
                fontWeight={700}
                w={{ base: "100%", md: "auto" }}
                h={10}
                color="white.a700"
                borderRadius="2px"
                onClick={() => setCreateDashboard(true)}
              >
                New
              </Button>
            </Flex>
        </Flex>

        {/* Content Section */}
        <Divider mb={6} borderColor="black" borderWidth="1px" mt={4}/>

        {loading && <Text>Loading...</Text>}
        {!loading && !filteredData?.length && <Text>No dashboard available.</Text>}
        {error && <Text>{error}</Text>}
     
        {/* Dashboard List Component */}
        {/* Dashboard List Component */}
        {
          allDashboards ? 
          <AllDashboardList
            paginatedData={paginatedData}
            filteredData={filteredData}
            currentPage={currentPage}
            totalPages={totalPages}
            itemsPerPage={itemsPerPage}
            handlePageChange={handlePageChange}
            handleItemClick={handleItemClick}
          /> : 
          <Box
          maxHeight="calc(100vh - 250px)"
          overflowY="auto"
          mb={6}
          display="flex"
          flexDirection="column"
          gap={4}
        >
          {paginatedData?.length === 0 ? (
            <Flex justify="center" align="center" height="200px">
              <Text fontSize="lg" fontWeight="bold" color="gray.500">
                No data available
              </Text>
            </Flex>
            ) : (
              paginatedData?.map((dashboard: any, index: number) => {
                return (
                  <Card key={index} boxShadow="md" borderRadius="md" bg="gray.50" _hover={{ boxShadow: "lg" }} transition="box-shadow 0.2s ease" cursor={"pointer"}>
                    <CardBody>
                      <Flex
                        direction={{ base: "column", md: "row" }}
                        align="stretch"
                        gap={4}
                        justify="space-between"
                      >
                        {/* Thumbnail */}
                        <Box flexShrink={0}>
                          <Image
                            src={dashboard.thumbnail} 
                            height="120px" 
                            width="200px" 
                            objectFit="cover"
                            borderRadius="md"
                            fallbackSrc="static/images/sa_map.png"
                          />
                        </Box>

                        {/* Content */}
                        <Box
                            flex="1"
                            display="flex"
                            flexDirection="column"
                            justifyContent="space-between"
                            onClick={() => handleItemClick(dashboard)}
                            cursor="pointer"
                            ml={4}
                          >

                          <Heading size="md" fontWeight="bold" color="black" mb={2}>
                            {dashboard.title}
                          </Heading>

<<<<<<< HEAD
                          <Text color="black">
                            {dashboard.config.dashboardDescription}
=======
                          {/* Description */}
                          <Text
                            color="gray.600" 
                            fontSize="sm" 
                            mb={3}
                            noOfLines={2}
                            flex="1"
                          >
                            {dashboard.config?.dashboardDescription || "No description available"}
>>>>>>> 25e34da2
                          </Text>

                          <Box mt={4} display="flex" flexWrap="wrap" gap={2}>
                            <Tag colorScheme="green" mr={2}>
                              <TagLabel>
                                {format(new Date(dashboard?.updated_at), "MMMM dd, yyyy HH:mm:ss")}
                              </TagLabel>
                            </Tag>
                            <Tag colorScheme="teal">
                              <TagLabel>{dashboard.owner_name}</TagLabel>
                            </Tag>
                          </Box>
                        </Box>

                        {/* View Button */}
                        { isEditable && (
                          <Flex justify="flex-end" mt={{ base: 4, md: 8 }} >
                            <Button
                              colorScheme="red"
                              variant="solid"
                              backgroundColor="red.500"
                              _hover={{ backgroundColor: "light_green.400" }}
                              color="white"
                              width="auto"
                              borderRadius="0px"
                              h={10}
                              onClick={() => setIsConfirmDeleteOpen(true)}
                            >
                              Delete
                            </Button>
                            <ConfirmDeleteDialog 
                              isOpen={isConfirmDeleteOpen}
                              onClose={() => setIsConfirmDeleteOpen(false)}
                              onConfirm={() => handleDelete(dashboard.uuid)}
                              title="Delete Dashboard"
                              description="Are you sure you want to delete this dashboard?"
                            />
                          </Flex>
                        )}
                      </Flex>
                    </CardBody>
                  </Card>
                );
              }
            )
          )
        }
        {filteredData?.length > itemsPerPage && (
          <Pagination currentPage={currentPage} totalPages={totalPages} handlePageChange={handlePageChange} />
        )}
        </Box>
        }

        {/* Filter Panel (Drawer) */}
        <DashboardFilters 
          isOpen={isOpen}
          onClose={onClose}
          setSearchTerm={(searchTerm) => setFilters((prev: any) => ({ ...prev, searchTerm }))}
          setFilters={setFilters}
          filters={filters}
          landscapes={[]}
        />

        {/* Create dashboard modal */}
        <CreateDashboardModal
          onClose={(uuid) => onDashboardCreated(uuid)}
          selectedAnalysis={null}
          isOpen={isCreateDashboardOpen}
        />
        <Footer />
      </Box>
    </>
  );
}

export default DashboardListPage;<|MERGE_RESOLUTION|>--- conflicted
+++ resolved
@@ -262,10 +262,6 @@
                             {dashboard.title}
                           </Heading>
 
-<<<<<<< HEAD
-                          <Text color="black">
-                            {dashboard.config.dashboardDescription}
-=======
                           {/* Description */}
                           <Text
                             color="gray.600" 
@@ -275,7 +271,6 @@
                             flex="1"
                           >
                             {dashboard.config?.dashboardDescription || "No description available"}
->>>>>>> 25e34da2
                           </Text>
 
                           <Box mt={4} display="flex" flexWrap="wrap" gap={2}>
