--- conflicted
+++ resolved
@@ -27,12 +27,9 @@
 import { fetchDashboards, deleteDashboard } from "../../store/dashboardSlice";
 import DashboardFilters from "../../components/DashboardFilters";
 import CreateDashboardModal from "../../components/CreateDashboard";
-<<<<<<< HEAD
-import Sidebar from "../../components/SideBar";
-=======
 import Pagination from "../../components/Pagination";
 import ConfirmDeleteDialog from "../../components/ConfirmDeleteDialog";
->>>>>>> 28d84e9c
+import Sidebar from "../../components/SideBar";
 
 
 interface DashboardListProps {
@@ -212,207 +209,135 @@
             {/* Content Section */}
             <Divider mb={6} borderColor="black" borderWidth="1px" mt={4}/>
 
-<<<<<<< HEAD
             {loading && <Text>Loading...</Text>}
             {!loading && !filteredData?.length && <Text>No dashboard available.</Text>}
             {error && <Text>{error}</Text>}
         
-            {/* Main Section */}
-            <Box
-              maxHeight="calc(100vh - 250px)"
-              overflowY="auto"
-              mb={6}
-              display="flex"
-              flexDirection="column"
-              gap={4}
-            >
-              {paginatedData?.length === 0 ? (
-                <Flex justify="center" align="center" height="200px">
-                  <Text fontSize="lg" fontWeight="bold" color="gray.500">
-                    No data available
-                  </Text>
-                </Flex>
-                ) : (
-                  paginatedData?.map((dashboard: any, index: number) => {
-                    return (
-                      <Card key={index} boxShadow="md" borderRadius="md" bg="gray.50" _hover={{ boxShadow: "lg" }} transition="box-shadow 0.2s ease" cursor={"pointer"}>
-                        <CardBody>
-                          <Flex
-                            direction={{ base: "column", md: "row" }}
-                            align="stretch"
-                            gap={4}
-                            justify="space-between"
-=======
-        {loading && <Text>Loading...</Text>}
-        {!loading && !filteredData?.length && <Text>No dashboard available.</Text>}
-        {error && <Text>{error}</Text>}
-     
-        {/* Dashboard List Component */}
-        {/* Dashboard List Component */}
-        {
-          allDashboards ? 
-          <AllDashboardList
-            paginatedData={paginatedData}
-            filteredData={filteredData}
-            currentPage={currentPage}
-            totalPages={totalPages}
-            itemsPerPage={itemsPerPage}
-            handlePageChange={handlePageChange}
-            handleItemClick={handleItemClick}
-          /> : 
-          <Box
-          maxHeight="calc(100vh - 250px)"
-          overflowY="auto"
-          mb={6}
-          display="flex"
-          flexDirection="column"
-          gap={4}
-        >
-          {paginatedData?.length === 0 ? (
-            <Flex justify="center" align="center" height="200px">
-              <Text fontSize="lg" fontWeight="bold" color="gray.500">
-                No data available
-              </Text>
-            </Flex>
-            ) : (
-              paginatedData?.map((dashboard: any, index: number) => {
-                return (
-                  <Card key={index} boxShadow="md" borderRadius="md" bg="gray.50" _hover={{ boxShadow: "lg" }} transition="box-shadow 0.2s ease" cursor={"pointer"}>
-                    <CardBody>
-                      <Flex
-                        direction={{ base: "column", md: "row" }}
-                        align="stretch"
-                        gap={4}
-                        justify="space-between"
-                      >
-                        {/* Thumbnail */}
-                        <Box flexShrink={0}>
-                          <Image
-                            src={dashboard.thumbnail} 
-                            height="120px" 
-                            width="200px" 
-                            objectFit="cover"
-                            borderRadius="md"
-                            fallbackSrc="static/images/sa_map.png"
-                          />
-                        </Box>
-
-                        {/* Content */}
-                        <Box
-                            flex="1"
-                            display="flex"
-                            flexDirection="column"
-                            justifyContent="space-between"
-                            onClick={() => handleItemClick(dashboard)}
-                            cursor="pointer"
-                            ml={4}
->>>>>>> 28d84e9c
-                          >
+            {/* Dashboard List Component */}
+            {
+              allDashboards ? 
+              <AllDashboardList
+                paginatedData={paginatedData}
+                filteredData={filteredData}
+                currentPage={currentPage}
+                totalPages={totalPages}
+                itemsPerPage={itemsPerPage}
+                handlePageChange={handlePageChange}
+                handleItemClick={handleItemClick}
+              /> : 
+                  <Box
+                  maxHeight="calc(100vh - 250px)"
+                  overflowY="auto"
+                  mb={6}
+                  display="flex"
+                  flexDirection="column"
+                  gap={4}
+                >
+                  {paginatedData?.length === 0 ? (
+                    <Flex justify="center" align="center" height="200px">
+                      <Text fontSize="lg" fontWeight="bold" color="gray.500">
+                        No data available
+                      </Text>
+                    </Flex>
+                    ) : (
+                      paginatedData?.map((dashboard: any, index: number) => {
+                        return (
+                          <Card key={index} boxShadow="md" borderRadius="md" bg="gray.50" _hover={{ boxShadow: "lg" }} transition="box-shadow 0.2s ease" cursor={"pointer"}>
+                            <CardBody>
+                              <Flex
+                                direction={{ base: "column", md: "row" }}
+                                align="stretch"
+                                gap={4}
+                                justify="space-between"
+                              >
+                                {/* Thumbnail */}
+                            <Box flexShrink={0}>
+                              <Image
+                                src={dashboard.thumbnail} 
+                                height="120px" 
+                                width="200px" 
+                                objectFit="cover"
+                                borderRadius="md"
+                                fallbackSrc="static/images/sa_map.png"
+                              />
+                            </Box>
+
                             {/* Content */}
-                            <Box
+                                <Box
+                                    flex="1"
+                                    display="flex"
+                                    flexDirection="column"
+                                    justifyContent="space-between"
+                                    onClick={() => handleItemClick(dashboard)}
+                                    cursor="pointer"
+                                    ml={4}
+                              >
+
+                                  <Heading size="md" fontWeight="bold" color="black" mb={2}>
+                                    {dashboard.title}
+                                  </Heading>
+
+                              {/* Description */}
+                              <Text
+                                color="gray.600" 
+                                fontSize="sm" 
+                                mb={3}
+                                noOfLines={2}
                                 flex="1"
-                                display="flex"
-                                flexDirection="column"
-                                justifyContent="space-between"
-                                onClick={() => handleItemClick(dashboard)}
-                                cursor="pointer"
                               >
-
-                              <Heading size="md" fontWeight="bold" color="black" mb={2}>
-                                {dashboard.title}
-                              </Heading>
-
-<<<<<<< HEAD
-                              <Box mt={4} display="flex" flexWrap="wrap" gap={2}>
-                                <Tag colorScheme="green" mr={2}>
-                                  <TagLabel>
-                                    {format(new Date(dashboard?.updated_at), "MMMM dd, yyyy HH:mm:ss")}
-                                  </TagLabel>
-                                </Tag>
-                                <Tag colorScheme="teal">
-                                  <TagLabel>{dashboard.owner_name}</TagLabel>
-                                </Tag>
-                              </Box>
-                            </Box>
-=======
-                          {/* Description */}
-                          <Text
-                            color="gray.600" 
-                            fontSize="sm" 
-                            mb={3}
-                            noOfLines={2}
-                            flex="1"
-                          >
-                            {dashboard.config?.dashboardDescription || "No description available"}
-                          </Text>
-
-                          <Box mt={4} display="flex" flexWrap="wrap" gap={2}>
-                            <Tag colorScheme="green" mr={2}>
-                              <TagLabel>
-                                {format(new Date(dashboard?.updated_at), "MMMM dd, yyyy HH:mm:ss")}
-                              </TagLabel>
-                            </Tag>
-                            <Tag colorScheme="teal">
-                              <TagLabel>{dashboard.owner_name}</TagLabel>
-                            </Tag>
-                          </Box>
-                        </Box>
->>>>>>> 28d84e9c
-
-                            {/* View Button */}
-                            { isEditable && (
-                              <Flex justify="flex-end" mt={{ base: 4, md: 8 }} >
-                                <Button
-                                  colorScheme="red"
-                                  variant="solid"
-                                  backgroundColor="red.500"
-                                  _hover={{ backgroundColor: "light_green.400" }}
-                                  color="white"
-                                  width="auto"
-                                  borderRadius="0px"
-                                  h={10}
-                                  onClick={() => setIsConfirmDeleteOpen(true)}
-                                >
-                                  Delete
-                                </Button>
-                                <ConfirmDeleteDialog 
-                                  isOpen={isConfirmDeleteOpen}
-                                  onClose={() => setIsConfirmDeleteOpen(false)}
-                                  onConfirm={() => handleDelete(dashboard.uuid)}
-                                  title="Delete Dashboard"
-                                  description="Are you sure you want to delete this dashboard?"
-                                />
+                                {dashboard.config?.dashboardDescription || "No description available"}
+                              </Text>
+
+                                  <Box mt={4} display="flex" flexWrap="wrap" gap={2}>
+                                    <Tag colorScheme="green" mr={2}>
+                                      <TagLabel>
+                                        {format(new Date(dashboard?.updated_at), "MMMM dd, yyyy HH:mm:ss")}
+                                      </TagLabel>
+                                    </Tag>
+                                    <Tag colorScheme="teal">
+                                      <TagLabel>{dashboard.owner_name}</TagLabel>
+                                    </Tag>
+                                  </Box>
+                                </Box>
+
+                                {/* View Button */}
+                                { isEditable && (
+                                  <Flex justify="flex-end" mt={{ base: 4, md: 8 }} >
+                                    <Button
+                                      colorScheme="red"
+                                      variant="solid"
+                                      backgroundColor="red.500"
+                                      _hover={{ backgroundColor: "light_green.400" }}
+                                      color="white"
+                                      width="auto"
+                                      borderRadius="0px"
+                                      h={10}
+                                      onClick={() => setIsConfirmDeleteOpen(true)}
+                                    >
+                                      Delete
+                                    </Button>
+                                    <ConfirmDeleteDialog 
+                                      isOpen={isConfirmDeleteOpen}
+                                      onClose={() => setIsConfirmDeleteOpen(false)}
+                                      onConfirm={() => handleDelete(dashboard.uuid)}
+                                      title="Delete Dashboard"
+                                      description="Are you sure you want to delete this dashboard?"
+                                    />
+                                  </Flex>
+                                )}
                               </Flex>
-                            )}
-                          </Flex>
-<<<<<<< HEAD
-                        </CardBody>
-                      </Card>
-                    );
-                  }
-                )
-              )
+                            </CardBody>
+                          </Card>
+                        );
+                      }
+                    )
+                  )
+                }
+                {filteredData?.length > itemsPerPage && (
+                  <Pagination currentPage={currentPage} totalPages={totalPages} handlePageChange={handlePageChange} />
+                )}
+                </Box>
             }
-            {paginatedData?.length === 4 && (
-              <Pagination currentPage={currentPage} totalPages={totalPages} handlePageChange={handlePageChange} />
-            )}
-            </Box>
-=======
-                        )}
-                      </Flex>
-                    </CardBody>
-                  </Card>
-                );
-              }
-            )
-          )
-        }
-        {filteredData?.length > itemsPerPage && (
-          <Pagination currentPage={currentPage} totalPages={totalPages} handlePageChange={handlePageChange} />
-        )}
-        </Box>
-        }
->>>>>>> 28d84e9c
 
             {/* Filter Panel (Drawer) */}
             <DashboardFilters 
