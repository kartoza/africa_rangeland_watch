--- conflicted
+++ resolved
@@ -1,16 +1,10 @@
 import React, { useEffect, useState } from "react";
 import { useDispatch, useSelector } from "react-redux";
-<<<<<<< HEAD
 import { Box, Heading, Flex, Button, Text, Divider, Tag, TagLabel, Card, CardBody, Input, IconButton, Checkbox, Select, Collapse, SimpleGrid } from "@chakra-ui/react";
-import { FaDownload, FaEye, FaFilter, FaPlus, FaTrashAlt } from "react-icons/fa";
-import { deleteLayer, downloadLayer, fetchUserDefinedLayers } from "../../store/layerSlice";
-import { AppDispatch } from "../../store";
-=======
-import { Box, Heading, Flex, Button, Text, Divider, Tag, TagLabel, Card, CardBody, Input, IconButton, Modal, ModalOverlay, ModalHeader, ModalCloseButton, ModalBody, ModalContent, Checkbox, Select, Collapse, SimpleGrid } from "@chakra-ui/react";
 import { FaEye, FaFilter, FaTrashAlt } from "react-icons/fa";
 import { deleteLayer, fetchUserDefinedLayers } from "../../store/layerSlice";
 import { AppDispatch, RootState } from "../../store";
->>>>>>> 9bffd41d
+// import { Box, Heading, Flex, Button, Text, Divider, Tag, TagLabel, Card, CardBody, Input, IconButton, Modal, ModalOverlay, ModalHeader, ModalCloseButton, ModalBody, ModalContent, Checkbox, Select, Collapse, SimpleGrid } from "@chakra-ui/react";
 import Helmet from "react-helmet";
 import Header from "../../components/Header";
 import Sidebar from "../../components/SideBar";
@@ -21,12 +15,9 @@
 import { IoCloseSharp } from "react-icons/io5";
 import {setLayerUuid, resetState} from "../../store/dataPreviewSlice";
 import DatasetUploader from "../../components/DatasetUploader";
-<<<<<<< HEAD
 import DatasetPreview from "../../components/DatasetPreview";
-=======
 import DatasetDownloader from "../../components/DatasetDownloader";
 import { addUuid, removeUuid } from '../../store/downloadSlice';
->>>>>>> 9bffd41d
 
 
 
@@ -47,17 +38,9 @@
   const [isFilterOpen, setFilterOpen] = useState(false);
   const [layerType, setLayerType] = useState("");
   const [date, setDate] = useState("");
-<<<<<<< HEAD
-  const [isUploaderOpen, setIsUploaderOpen] = useState(false);
-  const [selectedLayers, setSelectedLayers] = useState<Set<string>>(new Set());
-  
-=======
-  const [isModalOpen, setModalOpen] = useState(false);
-  const [currentLayer, setCurrentLayer] = useState(null);
   const { uuid_list } = useSelector(
       (state: RootState) => state.download
   );
->>>>>>> 9bffd41d
 
   
   const { layers, loading, error } = useSelector((state: any) => state.layer);
@@ -92,54 +75,34 @@
     dispatch(setLayerUuid({layer_uuid: layer.uuid, layer_name: layer.name}));
   };
 
-<<<<<<< HEAD
-const handleLayerSelection = (uuid: string) => {
-  setSelectedLayers(prevSelectedLayers => {
-    const updated = new Set(prevSelectedLayers);
-    if (updated.has(uuid)) {
-      updated.delete(uuid);
-    } else {
-      updated.add(uuid);
+  const handleDelete = (uuid: string) => {
+    dispatch(deleteLayer(uuid));
+  };
+
+  const formatDate = (dateString: string): string => {
+    const date = new Date(dateString);
+    const options: Intl.DateTimeFormatOptions = { day: '2-digit', month: 'long', year: 'numeric' };
+    return date.toLocaleDateString('en-GB', options); // Formats the date like "27 March 2025"
+  };
+
+  useEffect(() => {
+    let filtered = layers;
+
+    if (layerType) {
+      filtered = filtered.filter((layer: { layer_type: string; }) => layer.layer_type === layerType);
     }
-    return updated;
-  });
-};
-=======
-  const handleCloseModal = () => {
-    setModalOpen(false);
-  };
->>>>>>> 9bffd41d
-
-const handleDelete = (uuid: string) => {
-  dispatch(deleteLayer(uuid));
-};
-
-const formatDate = (dateString: string): string => {
-  const date = new Date(dateString);
-  const options: Intl.DateTimeFormatOptions = { day: '2-digit', month: 'long', year: 'numeric' };
-  return date.toLocaleDateString('en-GB', options); // Formats the date like "27 March 2025"
-};
-
-useEffect(() => {
-  let filtered = layers;
-
-  if (layerType) {
-    filtered = filtered.filter((layer: { layer_type: string; }) => layer.layer_type === layerType);
-  }
-
-  if (date) {
-    filtered = filtered.filter((layer: { created_at: string; }) => formatDate(layer.created_at) === formatDate(date));
-  }
-
-  setFilteredLayers(filtered);
-}, [layerType, date, layers]); // Runs automatically when filters change
-
-const clearFilters = () => {
-  setLayerType("");
-  setDate("");
-};
-
-
+
+    if (date) {
+      filtered = filtered.filter((layer: { created_at: string; }) => formatDate(layer.created_at) === formatDate(date));
+    }
+
+    setFilteredLayers(filtered);
+  }, [layerType, date, layers]); // Runs automatically when filters change
+
+  const clearFilters = () => {
+    setLayerType("");
+    setDate("");
+  };
 
   return (
     <>
