import { configureStore } from '@reduxjs/toolkit';
import authReducer from './authSlice';
import ticketReducer from './ticketSlice';
<<<<<<< HEAD
import organizationReducer from './organizationSlice';
=======
import baseMapReducer from './baseMapSlice';
import landscapeReducer from './landscapeSlice';
import layerReducer from './layerSlice';
import mapConfigReducer from './mapConfigSlice';
>>>>>>> 2cb7d5ab

const store = configureStore({
  reducer: {
    auth: authReducer,
    ticket: ticketReducer,
<<<<<<< HEAD
    organization: organizationReducer
=======
    baseMap: baseMapReducer,
    landscape: landscapeReducer,
    layer: layerReducer,
    mapConfig: mapConfigReducer
>>>>>>> 2cb7d5ab
  },
});

export type RootState = ReturnType<typeof store.getState>;
export type AppDispatch = typeof store.dispatch;

export default store;<|MERGE_RESOLUTION|>--- conflicted
+++ resolved
@@ -1,27 +1,22 @@
 import { configureStore } from '@reduxjs/toolkit';
 import authReducer from './authSlice';
 import ticketReducer from './ticketSlice';
-<<<<<<< HEAD
 import organizationReducer from './organizationSlice';
-=======
 import baseMapReducer from './baseMapSlice';
 import landscapeReducer from './landscapeSlice';
 import layerReducer from './layerSlice';
 import mapConfigReducer from './mapConfigSlice';
->>>>>>> 2cb7d5ab
+
 
 const store = configureStore({
   reducer: {
     auth: authReducer,
     ticket: ticketReducer,
-<<<<<<< HEAD
     organization: organizationReducer
-=======
     baseMap: baseMapReducer,
     landscape: landscapeReducer,
     layer: layerReducer,
     mapConfig: mapConfigReducer
->>>>>>> 2cb7d5ab
   },
 });
 
