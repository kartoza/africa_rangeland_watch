import React, { Suspense } from "react";
import { useRoutes } from "react-router-dom";
<<<<<<< HEAD
import NotFound from "./pages/NotFound";
import HomePage from "./pages/Home/index";
import OrganisationInformation from "./pages/OrganisationInformation";
import ProfileInformationPage from "./pages/Profile";
import MapPage from "./pages/Map";
=======
import PrivateRoute from "./PrivateRoute";

const Center = React.lazy(() => import("@chakra-ui/react").then(module => ({ default: module.Center })));
const Spinner = React.lazy(() => import("@chakra-ui/react").then(module => ({ default: module.Spinner })));

const HomePage = React.lazy(() => import("./pages/Home/index"));
const NotFound = React.lazy(() => import("./pages/NotFound"));
const ProfileInformationPage = React.lazy(() => import("./pages/Profile"));
const OrganisationInformation = React.lazy(() => import("./pages/OrganisationInformation"));
const AnalysisResults = React.lazy(() => import("./pages/AnalysisResults"));
const NotificationsPage  = React.lazy(() => import("./pages/Notifications"));
const UploadedResourcesPage  = React.lazy(() => import("./pages/UploadedResources"));
>>>>>>> 9b0749f3

const ProjectRoutes = () => {
  const routes = useRoutes([
    { path: "/", element: <HomePage /> },
    { path: "*", element: <NotFound /> },
<<<<<<< HEAD
    { path: "/", element: <HomePage />},
    { path: "/organisation", element: <OrganisationInformation /> },
    { path: "/profile", element: <ProfileInformationPage />},
    { path: "/map", element: <MapPage/> },
=======
    // Use PrivateRoute for protected routes
    {
      path: "/profile",
      element: <PrivateRoute Component={ProfileInformationPage} />,
    },
    {
      path: "/organisation",
      element: <PrivateRoute Component={OrganisationInformation} />,
    },
    {
      path: "/uploaded-resources",
      element: <PrivateRoute Component={UploadedResourcesPage} />,
    },
    {
      path: "/analysis-results",
      element: <PrivateRoute Component={AnalysisResults} />,
    },
    {
      path: "/notifications",
      element: <PrivateRoute Component={NotificationsPage} />,
    },
>>>>>>> 9b0749f3
  ]);

  return (
    <Suspense
      fallback={
        <Suspense fallback={<div></div>}>
          <Center h="100vh">
            <Spinner size="xl" />
          </Center>
        </Suspense>
      }
    >
      {routes}
    </Suspense>
  );
};

export default ProjectRoutes;<|MERGE_RESOLUTION|>--- conflicted
+++ resolved
@@ -1,12 +1,5 @@
 import React, { Suspense } from "react";
 import { useRoutes } from "react-router-dom";
-<<<<<<< HEAD
-import NotFound from "./pages/NotFound";
-import HomePage from "./pages/Home/index";
-import OrganisationInformation from "./pages/OrganisationInformation";
-import ProfileInformationPage from "./pages/Profile";
-import MapPage from "./pages/Map";
-=======
 import PrivateRoute from "./PrivateRoute";
 
 const Center = React.lazy(() => import("@chakra-ui/react").then(module => ({ default: module.Center })));
@@ -19,18 +12,12 @@
 const AnalysisResults = React.lazy(() => import("./pages/AnalysisResults"));
 const NotificationsPage  = React.lazy(() => import("./pages/Notifications"));
 const UploadedResourcesPage  = React.lazy(() => import("./pages/UploadedResources"));
->>>>>>> 9b0749f3
+const MapPage  = React.lazy(() => import("./pages/Map"));
 
 const ProjectRoutes = () => {
   const routes = useRoutes([
     { path: "/", element: <HomePage /> },
     { path: "*", element: <NotFound /> },
-<<<<<<< HEAD
-    { path: "/", element: <HomePage />},
-    { path: "/organisation", element: <OrganisationInformation /> },
-    { path: "/profile", element: <ProfileInformationPage />},
-    { path: "/map", element: <MapPage/> },
-=======
     // Use PrivateRoute for protected routes
     {
       path: "/profile",
@@ -52,7 +39,10 @@
       path: "/notifications",
       element: <PrivateRoute Component={NotificationsPage} />,
     },
->>>>>>> 9b0749f3
+    {
+      path: "/map",
+      element: <PrivateRoute Component={MapPage} />,
+    },
   ]);
 
   return (
