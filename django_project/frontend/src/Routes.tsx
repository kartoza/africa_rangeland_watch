--- conflicted
+++ resolved
@@ -1,13 +1,10 @@
 import React, { Suspense } from "react";
 import { useRoutes } from "react-router-dom";
-<<<<<<< HEAD
 import HomePage from "./pages/Home/index";
 import NotFound from "./pages/NotFound";
 import ProfileInformationPage from "./pages/Profile";
 import OrganisationInformation from "./pages/OrganisationInformation";
 import UploadedResourcesPage from "./pages/UploadedResources";
-=======
->>>>>>> 3eade067
 import PrivateRoute from "./PrivateRoute";
 
 const Center = React.lazy(() => import("@chakra-ui/react").then(module => ({ default: module.Center })));
@@ -33,13 +30,12 @@
       element: <PrivateRoute Component={OrganisationInformation} />,
     },
     {
-<<<<<<< HEAD
       path: "/uploaded-resources",
       element: <PrivateRoute Component={UploadedResourcesPage} />,
-=======
+    },
+    {
       path: "/analysis-results",
       element: <PrivateRoute Component={AnalysisResults} />,
->>>>>>> 3eade067
     },
   ]);
 
