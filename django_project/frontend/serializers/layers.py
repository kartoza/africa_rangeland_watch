# coding=utf-8
"""
Africa Rangeland Watch (ARW).

.. note:: Serializers for InputLayer
"""

from rest_framework import serializers
<<<<<<< HEAD
from cloud_native_gis.models import Layer, Style
=======
from django.core.cache import cache
>>>>>>> 75be7ceb

from layers.models import InputLayer


class LayerSerializer(serializers.ModelSerializer):
    """Serializer for Layer model."""

    id = serializers.CharField(source='uuid')
    type = serializers.CharField(source='layer_type')
    group = serializers.SerializerMethodField()
<<<<<<< HEAD
    style = serializers.SerializerMethodField()
=======
    url = serializers.SerializerMethodField()
>>>>>>> 75be7ceb

    def get_group(self, obj: InputLayer):
        """Get group name."""
        return obj.group.name if obj.group else ''

<<<<<<< HEAD
    def get_style(self, obj: InputLayer):
        """Get layer style."""
        layer = Layer.objects.filter(unique_id=obj.uuid).first()
        if not layer:
            return None

        style = layer.styles.first()
        if style is None:
            style = layer.default_style
        
        if style is None:
            return None

        return style.style
=======
    def get_url(self, obj: InputLayer):
        """Get tile url."""
        if obj.group.name not in ['baseline', 'near-real-time']:
            return obj.url

        # get from cache
        return cache.get(f'{str(obj.uuid)}', '')
>>>>>>> 75be7ceb

    class Meta:  # noqa
        model = InputLayer
        fields = ['id', 'name', 'url', 'type', 'group', 'metadata', 'style']<|MERGE_RESOLUTION|>--- conflicted
+++ resolved
@@ -6,11 +6,8 @@
 """
 
 from rest_framework import serializers
-<<<<<<< HEAD
+from django.core.cache import cache
 from cloud_native_gis.models import Layer, Style
-=======
-from django.core.cache import cache
->>>>>>> 75be7ceb
 
 from layers.models import InputLayer
 
@@ -21,17 +18,13 @@
     id = serializers.CharField(source='uuid')
     type = serializers.CharField(source='layer_type')
     group = serializers.SerializerMethodField()
-<<<<<<< HEAD
     style = serializers.SerializerMethodField()
-=======
     url = serializers.SerializerMethodField()
->>>>>>> 75be7ceb
 
     def get_group(self, obj: InputLayer):
         """Get group name."""
         return obj.group.name if obj.group else ''
 
-<<<<<<< HEAD
     def get_style(self, obj: InputLayer):
         """Get layer style."""
         layer = Layer.objects.filter(unique_id=obj.uuid).first()
@@ -46,7 +39,7 @@
             return None
 
         return style.style
-=======
+
     def get_url(self, obj: InputLayer):
         """Get tile url."""
         if obj.group.name not in ['baseline', 'near-real-time']:
@@ -54,7 +47,6 @@
 
         # get from cache
         return cache.get(f'{str(obj.uuid)}', '')
->>>>>>> 75be7ceb
 
     class Meta:  # noqa
         model = InputLayer
