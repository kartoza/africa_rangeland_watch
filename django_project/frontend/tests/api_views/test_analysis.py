--- conflicted
+++ resolved
@@ -130,14 +130,6 @@
             3
         )
         self.assertEqual(
-<<<<<<< HEAD
-            results,
-            [
-                [{'year': 2019}, {'quarter': 2}], 
-                [{'year': 2017}, {'quarter': 1}], 
-                [{'year': 2020}, {'quarter': 3}]
-            ]
-=======
             list(results[0]['statistics'][2019].keys()),
             ['BNP western polygon']
         )
@@ -148,5 +140,4 @@
         self.assertEqual(
             results[0]['features'][-1]['properties']['year'],
             2020
->>>>>>> f32c851b
         )