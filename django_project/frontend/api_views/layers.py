# coding=utf-8
"""
Africa Rangeland Watch (ARW).

.. note:: Layer APIs
"""

import os
<<<<<<< HEAD
from psycopg2 import sql
from django.db import connection
=======
import uuid
>>>>>>> 9bffd41d
from django.core.files.storage import FileSystemStorage
from django.http import FileResponse
from django.conf import settings
from django.urls import reverse
from django.core.files.uploadedfile import TemporaryUploadedFile
from rest_framework.permissions import AllowAny, IsAuthenticated
from rest_framework.response import Response
from rest_framework.views import APIView
from rest_framework.exceptions import ValidationError
from cloud_native_gis.models import Layer, LayerUpload
from cloud_native_gis.utils.main import id_generator
from django.shortcuts import get_object_or_404
from cloud_native_gis.utils.fiona import (
    FileType,
    validate_shapefile_zip,
    validate_collection_crs,
    delete_tmp_shapefile,
    open_fiona_collection,
    list_layers
)

from core.models import TaskStatus
from layers.models import (
    InputLayer,
    DataProvider,
    LayerGroupType,
    ExportLayerRequest
)
from frontend.serializers.layers import LayerSerializer
from layers.tasks.import_layer import (
    import_layer,
    detect_file_type_by_extension
)
from layers.tasks.export_layer import process_export_request


class LayerAPI(APIView):
    """API to return list of Layer."""

    permission_classes = [AllowAny]

    def get(self, request, *args, **kwargs):
        """Fetch list of Layer."""
        layers = InputLayer.objects.exclude(
            group__name='user-defined'
        )
        if self.request.user.is_authenticated:
            layers = layers.union(
                InputLayer.objects.filter(
                    group__name='user-defined',
                    created_by=request.user
                ).exclude(
                    url__isnull=True
                )
            )
        return Response(
            status=200,
            data=LayerSerializer(
                layers,
                many=True
            ).data
        )


class UploadLayerAPI(APIView):
    """API to upload a layer."""

    permission_classes = [IsAuthenticated]

    def _check_file_type(self, filename: str) -> str:
        """Check file type from upload filename.

        :param filename: filename of uploaded file
        :type filename: str
        :return: file type
        :rtype: str
        """
        return FileType.guess_type(filename)

    def _check_shapefile_zip(self, file_obj: any) -> str:
        """Validate if zip shapefile has complete files.

        :param file_obj: file object
        :type file_obj: file
        :return: list of error
        :rtype: str
        """
        _, error = validate_shapefile_zip(file_obj)
        if error:
            return (
                'Missing required file(s) inside zip file: \n- ' +
                '\n- '.join(error)
            )
        return ''

    def _remove_temp_files(self, file_obj_list: list) -> None:
        """Remove temporary files.

        :param file_obj: list temporary files
        :type file_obj: list
        """
        for file_obj in file_obj_list:
            if isinstance(file_obj, TemporaryUploadedFile):
                if os.path.exists(file_obj.temporary_file_path()):
                    os.remove(file_obj.temporary_file_path())
            elif isinstance(file_obj, str):
                if file_obj.endswith('.zip'):
                    delete_tmp_shapefile(file_obj)
                else:
                    normalized_path = os.path.normpath(file_obj)
                    if (
                        normalized_path.startswith('/tmp') and
                        os.path.exists(normalized_path)
                    ):
                        os.remove(normalized_path)

    def _on_validation_error(self, error: str, file_obj_list: list):
        """Handle when there is error on validation."""
        self._remove_temp_files(file_obj_list)
        raise ValidationError({
            'Invalid uploaded file': error
        })

    def post(self, request):
        """Post file."""
        file = None
        file_url = request.data.get('file_url', None)
        if request.FILES:
            file = request.FILES['file']
        elif file_url is None:
            raise ValidationError({
                'Invalid uploaded file': 'Missing required file!'
            })

        tmp_file_obj_list = [file]

        # validate uploaded file
        file_type = self._check_file_type(file.name)
        if not file_type:
            self._on_validation_error(
                'Unrecognized file type! '
                'Please upload one of the supported format: '
                '.json, .geojson, .zip, .gpkg, .kml',
                tmp_file_obj_list
            )

        if file_type == FileType.SHAPEFILE:
            validate_shp_file = self._check_shapefile_zip(file)
            if validate_shp_file != '':
                self._on_validation_error(
                    validate_shp_file, tmp_file_obj_list)

        # validate has a layer
        layers = list_layers(file, file_type)
        if not layers:
            self._on_validation_error(
                'The uploaded file must have at least 1 layer!',
                tmp_file_obj_list
            )

        # open fiona collection
        collection = open_fiona_collection(file, file_type)
        tmp_file_obj_list.append(collection.path)

        is_valid_crs, crs = validate_collection_crs(collection)
        if not is_valid_crs:
            collection.close()
            self._on_validation_error(
                f'Incorrect CRS type: {crs}! Please use epsg:4326 (WGS84)!',
                tmp_file_obj_list
            )

        # validate feature count > 0
        if len(collection) == 0:
            collection.close()
            self._on_validation_error(
                'The uploaded file does not have any feature!',
                tmp_file_obj_list
            )

        # create layer
        layer = Layer.objects.create(
            created_by=request.user
        )
        # create InputLayer
        input_layer = InputLayer.objects.create(
            uuid=layer.unique_id,
            name=str(layer.unique_id),
            data_provider=DataProvider.objects.get(name='User defined'),
            group=LayerGroupType.objects.get(name='user-defined'),
            created_by=request.user,
            updated_by=request.user
        )

        instance = LayerUpload(
            created_by=request.user, layer=layer
        )
        instance.emptying_folder()

        # Save files
        if file:
            FileSystemStorage(
                location=instance.folder
            ).save(file.name, file)
            input_layer.name = file.name
            input_layer.layer_type = detect_file_type_by_extension(
                file.name
            )
            input_layer.save()
        instance.save()

        # close collection
        collection.close()

        # remove temporary uploaded file if any
        self._remove_temp_files(tmp_file_obj_list)

        # trigger task import the layer
        import_layer.delay(layer.unique_id, instance.id, file_url)

        return Response(
            status=200,
            data={
                'id': str(layer.unique_id),
                'layer_id': str(layer.id),
                'upload_id': str(instance.id)
            }
        )


class PMTileLayerAPI(APIView):
    """API to fix PMTile generation."""

    permission_classes = [IsAuthenticated]

    def post(self, request, *args, **kwargs):
        """Post PMTile file to be saved in layer directory."""
        instance = get_object_or_404(
            LayerUpload,
            id=kwargs.get('upload_id')
        )
        layer = instance.layer
        input_layer = get_object_or_404(
            InputLayer,
            uuid=layer.unique_id
        )

        # Save files
        if request.FILES:
            pmtiles_filename = f"{id_generator()}.pmtiles"
            layer.is_ready = True
            layer.pmtile.save(
                pmtiles_filename,
                request.FILES['file'],
                save=True
            )

            # update url in InputLayer
            base_url = settings.DJANGO_BACKEND_URL
            if base_url.endswith('/'):
                base_url = base_url[:-1]
            if layer.pmtile:
                input_layer.url = (
                    f'pmtiles://{base_url}' +
                    reverse('serve-pmtiles', kwargs={
                        'layer_uuid': layer.unique_id,
                    })
                )
            else:
                input_layer.url = base_url + layer.tile_url

            input_layer.save()

        return Response('OK')

    def get(self, request, *args, **kwargs):
        """Get shapefile from LayerUpload."""
        instance = get_object_or_404(
            LayerUpload,
            id=kwargs.get('upload_id')
        )

        file_path = None
        for file in instance.files:
            if FileType.guess_type(file):
                file_path = instance.filepath(file)
                break

        if file_path is None or not os.path.exists(file_path):
            return Response(
                status=404,
                data='Missing uploaded file!'
            )

        response = FileResponse(
            open(file_path, 'rb'),
            as_attachment=True,
            filename=os.path.basename(file_path)
        )

        return response


class DataPreviewAPI(APIView):
    """API to preview data."""

    permission_classes = [IsAuthenticated]

    def _get_search_query(self, layer: Layer, search):
        text_attributes = layer.layerattributes_set.filter(
            attribute_type='text'
        ).values_list('attribute_name', flat=True)
        search_query = []
        params = []
        attrs = []
        for attr in text_attributes:
            attrs.append(sql.Identifier(attr))
            search_query.append("{} ILIKE %s")
            params.append(f"%{search}%")
        return ' OR '.join(search_query), params, attrs

    def _get_count(self, layer: Layer, search=None):
        """Get count of features in layer."""
        if search is None or search == '':
            return layer.metadata['FEATURE COUNT']

        search_cond, params, attrs = self._get_search_query(layer, search)
        if search_cond == '':
            return layer.metadata['FEATURE COUNT']
        query = sql.SQL("SELECT COUNT(*) FROM {}.{} WHERE {}").format(
            sql.Identifier(layer.schema_name),
            sql.Identifier(layer.table_name),
            sql.SQL(search_cond).format(*attrs)
        )
        with connection.cursor() as cursor:
            print(cursor.mogrify(query, params).decode())
            cursor.execute(query, params)
            return cursor.fetchone()[0]

    def get(self, request, *args, **kwargs):
        """Get data from layer table."""
        layer = get_object_or_404(
            Layer,
            unique_id=kwargs.get('pk')
        )

        page_size = int(request.GET.get('page_size', 10))
        page = int(request.GET.get('page', 1))
        search = request.GET.get('search', None)
        total_count = self._get_count(layer, search)
        columns = layer.layerattributes_set.all().values_list(
            'attribute_name', flat=True
        ).order_by('attribute_order')
        id_col = 'id'
        if id_col not in columns:
            id_col = columns[0]
        search_cond = sql.SQL('')
        params = []
        if search is not None and search != '':
            search_cond, params, attrs = self._get_search_query(layer, search)
            if search_cond != '':
                search_cond = sql.SQL('WHERE {}').format(
                    sql.SQL(search_cond).format(*attrs)
                )
        query = sql.SQL("""
            SELECT {} FROM {}.{}
            {}
            ORDER BY {} ASC
            OFFSET %s LIMIT %s
        """).format(
            sql.SQL(',').join(map(sql.Identifier, columns)),
            sql.Identifier(layer.schema_name),
            sql.Identifier(layer.table_name),
            search_cond,
            sql.Identifier(id_col)
        )
        rows = []
        with connection.cursor() as cursor:
            cursor.execute(
                query,
                params + [(int(page) - 1) * int(page_size), int(page_size)]
            )
            _rows = cursor.fetchall()
            for _row in _rows:
                _data = {}
                for i, col in enumerate(columns):
                    _data[col] = _row[i]
                rows.append(_data)

        return Response(data={
            'layer_uuid': str(layer.unique_id),
            'page': page,
            'page_size': page_size,
            'count': total_count,
            'data': rows,
            'columns': columns
        })


class UploadExportedFile(APIView):
    """API to upload exported file to django."""

    permission_classes = [IsAuthenticated]

    def post(self, request, *args, **kwargs):
        """Post exported file to be saved in media directory."""
        instance = get_object_or_404(
            ExportLayerRequest,
            id=kwargs.get('request_id')
        )

        # Save files
        if request.FILES:
            file = request.FILES['file']
            instance.file.save(
                file.name,
                file,
                save=True
            )
        return Response('OK')


class SubmitExportLayerRequest(APIView):
    """API to submit export layer."""

    permission_classes = [IsAuthenticated]

    def post(self, request, *args, **kwargs):
        """Post to submit export request."""
        format = request.data.get('format', None)
        if format is None:
            raise ValidationError({
                'Invalid export request': 'Format is mandatory!'
            })

        available_formats = [
            FileType.GEOJSON, FileType.GEOPACKAGE,
            FileType.SHAPEFILE, FileType.KML
        ]
        if format not in available_formats:
            raise ValidationError({
                'Invalid export request': f'Unrecognized format {format}!'
            })

        layers = request.data.get('layers', [])
        input_layers = []
        for layer_uuid in layers:
            try:
                uuid.UUID(layer_uuid)
            except ValueError:
                raise ValidationError({
                    'Invalid export request': (
                        f'Invalid UUID format: {layer_uuid}'
                    )
                })
            layer = get_object_or_404(
                InputLayer, uuid=layer_uuid
            )
            input_layers.append(layer)

        if len(input_layers) == 0:
            raise ValidationError({
                'Invalid export request': 'At least 1 layer must be selected!'
            })

        export_request = ExportLayerRequest.objects.create(
            requested_by=request.user,
            format=format
        )
        export_request.layers.set(input_layers)

        process_export_request.delay(export_request.id)

        return Response(data={
            'request_id': export_request.id,
            'format': export_request.format,
            'start_datetime': export_request.start_datetime,
            'end_datetime': export_request.end_datetime,
            'status': export_request.status,
            'notes': export_request.notes
        })


class ExportLayerRequestStatus(APIView):
    """API to fetch status of export process."""

    permission_classes = [IsAuthenticated]

    def get(self, request, *args, **kwargs):
        """Fetch status of export request."""
        instance = get_object_or_404(
            ExportLayerRequest,
            id=kwargs.get('request_id')
        )

        return Response(data={
            'request_id': instance.id,
            'format': instance.format,
            'start_datetime': instance.start_datetime,
            'end_datetime': instance.end_datetime,
            'status': instance.status,
            'notes': instance.notes
        })


class DownloadLayerExportedFile(APIView):
    """API to download the exported file."""

    permission_classes = [IsAuthenticated]

    def get(self, request, *args, **kwargs):
        """Download the output of export request."""
        instance = get_object_or_404(
            ExportLayerRequest,
            id=kwargs.get('request_id')
        )

        if instance.status != TaskStatus.COMPLETED:
            return Response(status=404, data='Export task is not finished!')

        if not instance.file.name:
            return Response(
                status=404,
                data='Missing exported file!'
            )

        return FileResponse(
            instance.file,
            as_attachment=True,
            filename=os.path.basename(instance.file.name)
        )<|MERGE_RESOLUTION|>--- conflicted
+++ resolved
@@ -6,12 +6,9 @@
 """
 
 import os
-<<<<<<< HEAD
 from psycopg2 import sql
 from django.db import connection
-=======
 import uuid
->>>>>>> 9bffd41d
 from django.core.files.storage import FileSystemStorage
 from django.http import FileResponse
 from django.conf import settings
