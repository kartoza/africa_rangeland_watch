# coding=utf-8
"""
Africa Rangeland Watch (ARW).

.. note:: Layer APIs
"""

<<<<<<< HEAD
from django.core.files.storage import FileSystemStorage
from rest_framework.permissions import IsAuthenticated
=======
from rest_framework.permissions import AllowAny
>>>>>>> 75be7ceb
from rest_framework.response import Response
from rest_framework.views import APIView
from cloud_native_gis.models import Layer, LayerUpload

from layers.models import InputLayer, DataProvider, LayerGroupType
from frontend.serializers.layers import LayerSerializer
from frontend.tasks import import_layer, detect_file_type_by_extension


class LayerAPI(APIView):
    """API to return list of Layer."""

    permission_classes = [AllowAny]

    def get(self, request, *args, **kwargs):
        """Fetch list of Layer."""
        layers = InputLayer.objects.exclude(
            group__name='user-defined'
        ).exclude(
            url__isnull=True
        )
        if self.request.user.is_authenticated:
            layers = layers.union(
                InputLayer.objects.filter(
                    group__name='user-defined',
                    created_by=request.user
                ).exclude(
                    url__isnull=True
                )
            )
        return Response(
            status=200,
            data=LayerSerializer(
<<<<<<< HEAD
                layers,
=======
                InputLayer.objects.filter(
                    group__name__in=['baseline', 'near-real-time']
                ),
>>>>>>> 75be7ceb
                many=True
            ).data
        )


class UploadLayerAPI(APIView):
    """API to upload a layer."""

    permission_classes = [IsAuthenticated]

    def post(self, request):
        """Post file."""
        # create layer
        layer = Layer.objects.create(
            created_by=request.user
        )
        # create InputLayer
        input_layer = InputLayer.objects.create(
            uuid=layer.unique_id,
            name=str(layer.unique_id),
            data_provider=DataProvider.objects.get(name='User defined'),
            group=LayerGroupType.objects.get(name='user-defined'),
            created_by=request.user,
            updated_by=request.user
        )

        file_url = request.data.get('file_url', None)

        instance = LayerUpload(
            created_by=request.user, layer=layer
        )
        instance.emptying_folder()

        # Save files
        if request.FILES:
            file = request.FILES['file']
            FileSystemStorage(
                location=instance.folder
            ).save(file.name, file)
            input_layer.name = file.name
            input_layer.layer_type = detect_file_type_by_extension(
                file.name
            )
            input_layer.save()
        instance.save()

        # trigger task import the layer
        import_layer.delay(layer.unique_id, file_url)
        
        return Response(
            status=200,
            data={
                'id': str(layer.unique_id)
            }
        )<|MERGE_RESOLUTION|>--- conflicted
+++ resolved
@@ -5,12 +5,8 @@
 .. note:: Layer APIs
 """
 
-<<<<<<< HEAD
 from django.core.files.storage import FileSystemStorage
-from rest_framework.permissions import IsAuthenticated
-=======
-from rest_framework.permissions import AllowAny
->>>>>>> 75be7ceb
+from rest_framework.permissions import AllowAny, IsAuthenticated
 from rest_framework.response import Response
 from rest_framework.views import APIView
 from cloud_native_gis.models import Layer, LayerUpload
@@ -29,8 +25,6 @@
         """Fetch list of Layer."""
         layers = InputLayer.objects.exclude(
             group__name='user-defined'
-        ).exclude(
-            url__isnull=True
         )
         if self.request.user.is_authenticated:
             layers = layers.union(
@@ -44,13 +38,7 @@
         return Response(
             status=200,
             data=LayerSerializer(
-<<<<<<< HEAD
                 layers,
-=======
-                InputLayer.objects.filter(
-                    group__name__in=['baseline', 'near-real-time']
-                ),
->>>>>>> 75be7ceb
                 many=True
             ).data
         )
