# coding=utf-8
"""
Africa Rangeland Watch (ARW).

.. note:: Analysis APIs
"""
import uuid
<<<<<<< HEAD
from collections import OrderedDict
=======
from datetime import date
>>>>>>> afbab555
from copy import deepcopy
from concurrent.futures import ThreadPoolExecutor
from rest_framework import status
from rest_framework.permissions import IsAuthenticated
from rest_framework.response import Response
from rest_framework.views import APIView

from analysis.analysis import (
    initialize_engine_analysis,
    run_analysis,
    get_rel_diff,
    InputLayer,
    spatial_get_date_filter,
    validate_spatial_date_range_filter
)


def _temporal_analysis(lat, lon, analysis_dict, custom_geom):
    return run_analysis(
        lat=lat,
        lon=lon,
        analysis_dict=analysis_dict,
        custom_geom=custom_geom
    )


class AnalysisAPI(APIView):
    """API to do analysis."""

    permission_classes = [IsAuthenticated]

    def run_baseline_analysis(self, data):
        """Run the baseline analysis."""
        analysis_dict = {
            'landscape': '',
            'analysisType': 'Baseline',
            'variable': data['landscape'],
            't_resolution': '',

            'Temporal': {
                'Annual': {
                    'ref': '',
                    'test': ''
                },
                'Quarterly': {
                    'ref': '',
                    'test': ''
                }
            },
            'Spatial': {
                'Annual': '',
                'Quarterly': ''
            }
        }
        initialize_engine_analysis()
        return run_analysis(
            lon=float(data['longitude']),
            lat=float(data['latitude']),
            analysis_dict=analysis_dict,
            custom_geom=data.get('custom_geom', None)
        )

    def _combine_temporal_analysis_results(self, years, input_results):
        def merge_and_sort(arrays):
            unique_dict = {}

            for array in arrays:
                for item in array['features']:
                    key = (
                        f"{item['properties']['Name']}-"
                        f"{item['properties']['date']}"
                    )
                    # Overwrites duplicates, ensuring uniqueness
                    unique_dict[key] = item
            return list(unique_dict.values())

        def add_empty_records(existing_records):
            new_records = {}
            for year in years:
                has_record = len(
                    list(
                        filter(
                            lambda x: x['properties']['year'] == year,
                            existing_records
                        )
                    )
                ) > 0
                if not has_record:
                    for record in existing_records:
                        key = f'{record["properties"]["Name"]}-{year}'
                        if key not in new_records:
                            new_record = deepcopy(record)
                            new_record['properties']['year'] = year
                            new_record['properties']['Bare ground'] = None
                            new_record['properties']['EVI'] = None
                            new_record['properties']['NDVI'] = None
                            new_records[key] = new_record
            return new_records.values()

        def add_statistics(features):
            new_features = [
                a['properties'] for a in filter(
                    lambda x: x['properties']['year'] in years,
                    features
                )
            ]

            # Process data
            aggregated = {}

            for row in new_features:
                name, year = row["Name"], int(row["year"])

                # Convert numeric values
                bare_ground = row["Bare ground"]
                evi = row["EVI"]
                ndvi = row["NDVI"]

                key = (name, year)
                if key not in aggregated:
                    aggregated[key] = {
                        "Bare ground": [],
                        "EVI": [],
                        "NDVI": []
                    }

                aggregated[key]["Bare ground"].append(bare_ground)
                aggregated[key]["EVI"].append(evi)
                aggregated[key]["NDVI"].append(ndvi)

            # Compute min, max, and mean
            results = {}
            unprocessed_years = years
            names = set()

            for location_year, values in aggregated.items():
                location, year = location_year
                if year in unprocessed_years:
                    unprocessed_years.remove(year)
                names.add(location)
                if year not in results:
                    results[year] = {}
                if location not in results[year]:
                    results[year][location] = {}

                for category, numbers in values.items():
                    min_val = min(numbers)
                    max_val = max(numbers)
                    mean_val = sum(numbers) / len(numbers)
                    results[year][location][category] = {
                        'min': min_val,
                        'max': max_val,
                        'mean': mean_val
                    }

            empty_data = {
                'Bare ground': {
                    'min': None, 'max': None, 'mean': None
                },
                'EVI': {
                    'min': None, 'max': None, 'mean': None
                },
                'NDVI': {
                    'min': None, 'max': None, 'mean': None
                },
            }
            for year in unprocessed_years:
                for name in names:
                    if results.get(year, None):
                        results[year].update({
                            name: empty_data
                        })
                    else:
                        results[year] = {
                            name: empty_data
                        }

            results = {
                year: {
                    name: OrderedDict(
                        sorted(value.items())
                    ) for name, value in sorted(group.items())
                } for year, group in sorted(results.items())
            }
            return results

        output_results = []
        output_results.append(input_results[0][0])
        output_results.append(input_results[0][1])
        output_results[0]['features'] = merge_and_sort(
            [ir[0] for ir in input_results]
        )

        output_results[0]['features'].extend(
            add_empty_records(output_results[1]['features'])
        )
        # add empty result if no data exist for certain year
        output_results[1]['features'] = merge_and_sort(
            [ir[1] for ir in input_results]
        )

        output_results[0]['features'] = sorted(
            output_results[0]['features'],
            key=lambda x: x['properties']['date']
        )
        output_results[1]['features'] = sorted(
            output_results[1]['features'],
            key=lambda x: x['properties']['date']
        )
        output_results[0]['statistics'] = add_statistics(
            output_results[1]['features']
        )

        return output_results

    def run_temporal_analysis(self, data):
        """Run the temporal analysis."""
        analysis_dict_list = []
        comp_years = data['comparisonPeriod']['year']
        comp_quarters = data['comparisonPeriod'].get('quarter', [])
        if len(comp_years) == 0:
            comp_quarters = [None] * len(comp_years)

        analysis_dict_list = []
        for idx, comp_year in enumerate(comp_years):
            analysis_dict = {
                'landscape': data['landscape'],
                'analysisType': 'Temporal',
                'variable': data['variable'],
                't_resolution': data['temporalResolution'],
                'Temporal': {
                    'Annual': {
                        'ref': data['period']['year'],
                        'test': comp_year
                    },
                    'Quarterly': {
                        'ref': data['period'].get('quarter', ''),
                        'test': (
                            comp_quarters[idx] if
                            len(comp_quarters) > 0 else ''
                        ),
                    }
                },
                'Spatial': {
                    'Annual': '',
                    'Quarterly': ''
                }
            }
            analysis_dict_list.append(analysis_dict)

        initialize_engine_analysis()

        results = []
        # Run analyses in parallel using ThreadPoolExecutor
        with ThreadPoolExecutor() as executor:
            # Submit tasks to the executor
            futures = [
                executor.submit(
                    _temporal_analysis,
                    data['latitude'],
                    data['longitude'],
                    analysis_dict,
                    data.get('custom_geom', None)
                ) for analysis_dict in analysis_dict_list
            ]
            # Collect results as they complete
            results = [future.result() for future in futures]

        results = self._combine_temporal_analysis_results(comp_years, results)
        return results

    def run_spatial_analysis(self, data):
        """Run the spatial analysis."""
        analysis_dict = {
            'landscape': '',
            'analysisType': 'Spatial',
            'variable': data['variable'],
            't_resolution': '',
            'Temporal': {
                'Annual': {
                    'ref': '',
                    'test': ''
                },
                'Quarterly': {
                    'ref': '',
                    'test': ''
                }
            },
            'Spatial': {
                'Annual': '',
                'Quarterly': '',
                'start_year': data.get('spatialStartYear', None),
                'end_year': data.get('spatialEndYear', None)
            }
        }
        filter_start_date, filter_end_date = spatial_get_date_filter(
            analysis_dict
        )

        valid_filters, start_meta, end_meta = (
            validate_spatial_date_range_filter(
                data['variable'], filter_start_date, filter_end_date
            )
        )
        if not valid_filters:
            # validate the filter is within asset date ranges
            raise ValueError(
                f'{data['variable']} year range filter must be between '
                f'{date.fromisoformat(start_meta).year} to '
                f'{date.fromisoformat(end_meta).year}'
            )

        initialize_engine_analysis()
        if data['longitude'] is None and data['latitude'] is None:
            # return the relative different layer
            input_layers = InputLayer()
            rel_diff = get_rel_diff(
                input_layers.get_spatial_layer_dict(
                    filter_start_date,
                    filter_end_date
                ),
                analysis_dict,
                data['reference_layer']
            )
            metadata = {
                'minValue': -25,
                'maxValue': 25,
                'colors': ['#f9837b', '#fffcb9', '#fffcb9', '#32c2c8'],
                'opacity': 0.7
            }
            return {
                'id': 'spatial_analysis_rel_diff',
                'uuid': str(uuid.uuid4()),
                'name': '% difference in ' + data['variable'],
                'type': 'raster',
                'group': 'spatial_analysis',
                'metadata': metadata,
                'url': rel_diff.getMapId({
                    'min': metadata['minValue'],
                    'max': metadata['maxValue'],
                    'palette': metadata['colors'],
                    'opacity': metadata['opacity']
                })['tile_fetcher'].url_format,
                'style': None
            }

        results = run_analysis(
            lon=float(data['longitude']),
            lat=float(data['latitude']),
            analysis_dict=analysis_dict,
            reference_layer=data['reference_layer'],
            custom_geom=data.get('custom_geom', None)
        )

        if data.get('custom_geom', None):
            # add Name to the results
            name = data.get('userDefinedFeatureName', 'User Defined Geometry')
            for feature in results.get('features', []):
                if 'properties' not in feature:
                    continue
                if 'Name' in feature['properties']:
                    continue
                feature['properties']['Name'] = name

        return results

    def post(self, request, *args, **kwargs):
        """Fetch list of Landscape."""
        data = request.data
        try:
            if data['analysisType'] == 'Baseline':
                results = self.run_baseline_analysis(data)
            elif data['analysisType'] == 'Temporal':
                results = self.run_temporal_analysis(data)
            elif data['analysisType'] == 'Spatial':
                results = self.run_spatial_analysis(data)
            else:
                raise ValueError('Invalid analysis type')
            return Response({
                'data': data,
                'results': results
            })
        except Exception as e:
            return Response(
                {'error': str(e)}, status=status.HTTP_400_BAD_REQUEST
            )<|MERGE_RESOLUTION|>--- conflicted
+++ resolved
@@ -5,11 +5,8 @@
 .. note:: Analysis APIs
 """
 import uuid
-<<<<<<< HEAD
 from collections import OrderedDict
-=======
 from datetime import date
->>>>>>> afbab555
 from copy import deepcopy
 from concurrent.futures import ThreadPoolExecutor
 from rest_framework import status
