volumes:
  static-data:
  media-data:
  conf-data:
  database:
  nginx-cache:
  backups-data:
  data-volume:

x-common-django:
  &default-common-django
  image: kartoza/${COMPOSE_PROJECT_NAME:-django_project}:${DJANGO_TAG:-0.0.1}
  environment:
    # editable in .env
    - DATABASE_NAME=${DATABASE_NAME:-django}
    - DATABASE_USERNAME=${DATABASE_USERNAME:-docker}
    - DATABASE_PASSWORD=${DATABASE_PASSWORD:-docker}
    - DATABASE_HOST=${DATABASE_HOST:-db}
    - REDIS_HOST=${REDIS_HOST:-redis}
    - REDIS_PASSWORD=${REDIS_PASSWORD:-redis_password}
    - RABBITMQ_HOST=${RABBITMQ_HOST:-rabbitmq}
    - DJANGO_SETTINGS_MODULE=${DJANGO_SETTINGS_MODULE:-core.settings.prod}
    - INITIAL_FIXTURES=${INITIAL_FIXTURES:-False}
    - CSRF_TRUSTED_ORIGINS=${CSRF_TRUSTED_ORIGINS:-[]}
    - SENTRY_ENVIRONMENT=${SENTRY_ENVIRONMENT:-production}
    - SENTRY_DSN=${SENTRY_DSN:-}
<<<<<<< HEAD
    - DJANGO_BACKEND_URL=${DJANGO_BACKEND_URL:-}
=======
    # GEE
    - SERVICE_ACCOUNT_KEY=${SERVICE_ACCOUNT_KEY:-}
    - SERVICE_ACCOUNT=${SERVICE_ACCOUNT:-}
>>>>>>> 75be7ceb

    # Email where alters should be sent. This will be used by let's encrypt and as the django admin email.
    - ADMIN_USERNAME=${ADMIN_USERNAME:-admin}
    - ADMIN_PASSWORD=${ADMIN_PASSWORD:-admin}
    - ADMIN_EMAIL=${ADMIN_EMAIL:-admin@example.com}
  depends_on:
    db:
      condition: service_healthy
  volumes:
    - static-data:/home/web/static
    - media-data:/home/web/media
  restart: on-failure

services:
  redis:
    image: bitnami/redis:7.0.2
    environment:
      - REDIS_PASSWORD=${REDIS_PASSWORD:-redis_password}

  db:
    image: kartoza/postgis:17-3.5
    volumes:
      - data-volume:/opt/postgres/data
    environment:
      - DATADIR=/opt/postgres/data
      - ALLOW_IP_RANGE=0.0.0.0/0
      - RUN_AS_ROOT=true
      - POSTGRES_DBNAME=${DATABASE_NAME:-django}
      - POSTGRES_DB=${DATABASE_NAME:-django}
      - POSTGRES_USER=${DATABASE_USERNAME:-docker}
      - POSTGRES_PASS=${DATABASE_PASSWORD:-docker}
      - POSTGRES_MULTIPLE_EXTENSIONS=postgis
    healthcheck:
      test: "PGPASSWORD=${DATABASE_PASSWORD:-docker} pg_isready -h 127.0.0.1 -U ${DATABASE_USERNAME:-docker} -d ${DATABASE_NAME:-django}"
      interval: 10s
      timeout: 5s
      retries: 5

  dbbackups:
    image: kartoza/pg-backup:14-3.3
    environment:
      # take care to let the project name below match that
      # declared in the top of the makefile
      - DUMPPREFIX=PG_GeoSight
      # These are all defaults anyway, but setting explicitly in
      # case we ever want to ever use different credentials
      - POSTGRES_USER=${DATABASE_USERNAME:-docker}
      - POSTGRES_PASS=${DATABASE_PASSWORD:-docker}
      - POSTGRES_PORT=5432
      - POSTGRES_HOST=db
      - POSTGRES_DBNAME=${DATABASE_NAME:-django}
      - DBLIST=django
    volumes:
      - backups-data:/backups
    restart: on-failure:5

  django:
    <<: *default-common-django
    command: 'uwsgi --ini /uwsgi.conf'
    links:
      - db
      - worker

  worker:
    <<: *default-common-django
    entrypoint: []
    command: 'celery -A core worker --beat -l info --scheduler django_celery_beat.schedulers:DatabaseScheduler'
    links:
      - redis

  dev:
    <<: *default-common-django
    entrypoint: []

  nginx:
    image: nginx
    hostname: nginx
    volumes:
      - conf-data:/etc/nginx/conf.d:ro
      - static-data:/home/web/static
      - media-data:/home/web/media
      - nginx-cache:/home/web/nginx_cache
    links:
      - django<|MERGE_RESOLUTION|>--- conflicted
+++ resolved
@@ -24,13 +24,10 @@
     - CSRF_TRUSTED_ORIGINS=${CSRF_TRUSTED_ORIGINS:-[]}
     - SENTRY_ENVIRONMENT=${SENTRY_ENVIRONMENT:-production}
     - SENTRY_DSN=${SENTRY_DSN:-}
-<<<<<<< HEAD
     - DJANGO_BACKEND_URL=${DJANGO_BACKEND_URL:-}
-=======
     # GEE
     - SERVICE_ACCOUNT_KEY=${SERVICE_ACCOUNT_KEY:-}
     - SERVICE_ACCOUNT=${SERVICE_ACCOUNT:-}
->>>>>>> 75be7ceb
 
     # Email where alters should be sent. This will be used by let's encrypt and as the django admin email.
     - ADMIN_USERNAME=${ADMIN_USERNAME:-admin}
